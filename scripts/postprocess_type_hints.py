--- conflicted
+++ resolved
@@ -45,11 +45,7 @@
         r"file_like: typing.Union[typing.BinaryIO, memoryview], mode: str = 'r'",
     ),
     (
-<<<<<<< HEAD
-        "file_like: object\) -> ReadableAudioFile:",
-=======
         r"file_like: object\) -> ReadableAudioFile:",
->>>>>>> cd686d53
         "file_like: typing.Union[typing.BinaryIO, memoryview]) -> ReadableAudioFile:",
     ),
     ("file_like: object", "file_like: typing.BinaryIO"),

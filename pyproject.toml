--- conflicted
+++ resolved
@@ -20,8 +20,4 @@
 # Use apk instead of yum when building on Alpine Linux
 # (Note: this is experimental, as most VSTs require glibc and thus Alpine Linux isn't that useful)
 select = "*-musllinux*"
-<<<<<<< HEAD
-before-all = "apk add libsndfile libx11-dev libxrandr-dev libxinerama-dev libxrender-dev libxcomposite-dev libxinerama-dev libxcursor-dev freetype-dev libexecinfo-dev alsa-lib-dev"
-=======
-before-all = "apk add libsndfile libx11-dev libxrandr-dev libxinerama-dev libxrender-dev libxcomposite-dev libxinerama-dev libxcursor-dev freetype-dev"
->>>>>>> 55408980
+before-all = "apk add libsndfile libx11-dev libxrandr-dev libxinerama-dev libxrender-dev libxcomposite-dev libxinerama-dev libxcursor-dev freetype-dev libexecinfo-dev alsa-lib-dev"
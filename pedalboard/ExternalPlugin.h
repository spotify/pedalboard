/*
 * pedalboard
 * Copyright 2021 Spotify AB
 *
 * Licensed under the GNU Public License, Version 3.0 (the "License");
 * you may not use this file except in compliance with the License.
 * You may obtain a copy of the License at
 *
 *    https://www.gnu.org/licenses/gpl-3.0.html
 *
 * Unless required by applicable law or agreed to in writing, software
 * distributed under the License is distributed on an "AS IS" BASIS,
 * WITHOUT WARRANTIES OR CONDITIONS OF ANY KIND, either express or implied.
 * See the License for the specific language governing permissions and
 * limitations under the License.
 */

#pragma once

#include <mutex>
#include <optional>

#include "JuceHeader.h"
#if JUCE_LINUX
#include <sys/utsname.h>
#endif

#include "AudioUnitParser.h"
#include "Plugin.h"
#include <pybind11/stl.h>

#include "juce_overrides/juce_PatchedVST3PluginFormat.h"
#include "process.h"

#if JUCE_MAC
#include <AudioToolbox/AudioUnitUtilities.h>
#endif

namespace Pedalboard {

// JUCE external plugins use some global state; here we lock that state
// to play nicely with the Python interpreter.
static std::mutex EXTERNAL_PLUGIN_MUTEX;
static int NUM_ACTIVE_EXTERNAL_PLUGINS = 0;

static const float DEFAULT_INITIALIZATION_TIMEOUT_SECONDS = 10.0f;

static const std::string AUDIO_UNIT_NOT_INSTALLED_ERROR =
    "macOS requires plugin files to be moved to "
    "/Library/Audio/Plug-Ins/Components/ or "
    "~/Library/Audio/Plug-Ins/Components/ before loading.";

static constexpr const char *EXTERNAL_PLUGIN_PROCESS_DOCSTRING = R"(
Pass a buffer of audio (as a 32- or 64-bit NumPy array) *or* a list of
MIDI messages to this plugin, returning audio.

(If calling this multiple times with multiple effect plugins, consider
creating a :class:`pedalboard.Pedalboard` object instead.)

When provided audio as input, the returned array may contain up to (but not
more than) the same number of samples as were provided. If fewer samples
were returned than expected, the plugin has likely buffered audio inside
itself. To receive the remaining audio, pass another audio buffer into 
``process`` with ``reset`` set to ``True``.

If the provided buffer uses a 64-bit datatype, it will be converted to 32-bit
for processing.

If provided MIDI messages as input, the provided ``midi_messages`` must be
a Python ``List`` containing one of the following types:

 - Objects with a ``bytes()`` method and ``time`` property (such as :doc:`mido:messages`
   from :doc:`mido:index`, not included with Pedalboard)
 - Tuples that look like: ``(midi_bytes: bytes, timestamp_in_seconds: float)``
 - Tuples that look like: ``(midi_bytes: List[int], timestamp_in_seconds: float)``

The returned array will contain ``duration`` seconds worth of audio at the
provided ``sample_rate``.

Each MIDI message will be sent to the plugin at its
timestamp, where a timestamp of ``0`` indicates the start of the buffer, and
a timestamp equal to ``duration`` indicates the end of the buffer. (Any MIDI
messages whose timestamps are greater than ``duration`` will be ignored.)

The provided ``buffer_size`` argument will be used to control the size of
each chunk of audio returned by the plugin at once. Higher buffer sizes may
speed up processing, but may cause increased memory usage.

The ``reset`` flag determines if this plugin should be reset before
processing begins, clearing any state from previous calls to ``process``.
If calling ``process`` multiple times while processing the same audio or
MIDI stream, set ``reset`` to ``False``.

.. note::
    The :py:meth:`process` method can also be used via :py:meth:`__call__`;
    i.e.: just calling this object like a function (``my_plugin(...)``) will
    automatically invoke :py:meth:`process` with the same arguments.


Examples
--------

Running audio through an external effect plugin::

   from pedalboard import load_plugin
   from pedalboard.io import AudioFile

   plugin = load_plugin("../path-to-my-plugin-file")
   assert plugin.is_effect
   with AudioFile("input-audio.wav") as f:
       output_audio = plugin(f.read(), f.samplerate)


Rendering MIDI via an external instrument plugin::

   from pedalboard import load_plugin
   from pedalboard.io import AudioFile
   from mido import Message # not part of Pedalboard, but convenient!

   plugin = load_plugin("../path-to-my-plugin-file")
   assert plugin.is_instrument

   sample_rate = 44100
   num_channels = 2
   with AudioFile("output-audio.wav", "w", sample_rate, num_channels) as f:
       f.write(plugin(
           [Message("note_on", note=60), Message("note_off", note=60, time=4)],
           sample_rate=sample_rate,
           duration=5,
           num_channels=num_channels
       ))


*Support for instrument plugins introduced in v0.7.4.*
          )";

static constexpr const char *SHOW_EDITOR_DOCSTRING = R"(
Show the UI of this plugin as a native window.

This method may only be called on the main thread, and will block
the main thread until any of the following things happens:

 - the window is closed by clicking the close button
 - the window is closed by pressing the appropriate (OS-specific) keyboard shortcut
 - a KeyboardInterrupt (Ctrl-C) is sent to the program
 - the :py:meth:`threading.Event.set` method is called (by another thread)
   on a provided :py:class:`threading.Event` object

An example of how to programmatically close an editor window::

   import pedalboard
   from threading import Event, Thread

   plugin = pedalboard.load_plugin("../path-to-my-plugin-file")
   close_window_event = Event()

   def other_thread():
       # do something to determine when to close the window
       if should_close_window:
           close_window_event.set()

   thread = Thread(target=other_thread)
   thread.start()

   # This will block until the other thread calls .set():
   plugin.show_editor(close_window_event)
)";

inline std::vector<std::string> findInstalledVSTPluginPaths() {
  // Ensure we have a MessageManager, which is required by the VST wrapper
  // Without this, we get an assert(false) from JUCE at runtime
  juce::MessageManager::getInstance();
  juce::PatchedVST3PluginFormat format;
  std::vector<std::string> pluginPaths;
  for (juce::String pluginIdentifier : format.searchPathsForPlugins(
           format.getDefaultLocationsToSearch(), true, false)) {
    pluginPaths.push_back(
        format.getNameOfPluginFromIdentifier(pluginIdentifier).toStdString());
  }
  return pluginPaths;
}

/**
 * Given a py::object representing a Python list object filled with Tuple[bytes,
 * float], each representing a MIDI message at a specific timestamp, return a
 * juce::MidiBuffer.
 */
juce::MidiBuffer parseMidiBufferFromPython(py::object midiMessages,
                                           float sampleRate) {
  juce::MidiBuffer buf;
  py::object normalizeFunction = py::module_::import("pedalboard.midi_utils")
                                     .attr("normalize_midi_messages");

  {
    py::gil_scoped_acquire acquire;
    if (PyErr_Occurred() != nullptr)
      throw py::error_already_set();
  }

  if (normalizeFunction == py::none()) {
    throw std::runtime_error(
        "Failed to import pedalboard.midi_utils.normalize_midi_messages! This "
        "is an internal Pedalboard error and should be reported.");
  }

  py::object pyNormalizedBuffer = normalizeFunction(midiMessages);

  {
    py::gil_scoped_acquire acquire;
    if (PyErr_Occurred() != nullptr)
      throw py::error_already_set();
  }

  if (pyNormalizedBuffer == py::none()) {
    throw std::runtime_error(
        "pedalboard.midi_utils.normalize_midi_messages returned None without "
        "throwing an exception. This is an internal Pedalboard error and "
        "should be reported.");
  }

  std::vector<std::tuple<py::bytes, float>> normalizedBuffer =
      pyNormalizedBuffer.cast<std::vector<std::tuple<py::bytes, float>>>();

  for (const std::tuple<py::bytes, float> &tuple : normalizedBuffer) {
    char *messagePointer;
    py::ssize_t messageLength;

    if (PYBIND11_BYTES_AS_STRING_AND_SIZE(std::get<0>(tuple).ptr(),
                                          &messagePointer, &messageLength)) {
      throw std::runtime_error(
          "Failed to decode Python bytes object. This is an internal "
          "Pedalboard error and should be reported.");
    }

    long sampleIndex = (std::get<1>(tuple) * sampleRate);
    buf.addEvent(messagePointer, messageLength, sampleIndex);
  }

  return buf;
}

/**
 * The VST3 and Audio Unit format managers differ in how they look up plugins
 * that are already installed on the current machine. This approach allows us to
 * return file paths from both.
 */
#if JUCE_PLUGINHOST_AU && JUCE_MAC
class AudioUnitPathFinder {
public:
  static std::vector<std::string> findInstalledAudioUnitPaths() {
    // Ensure we have a MessageManager, which is required by the VST wrapper
    // Without this, we get an assert(false) from JUCE at runtime
    juce::MessageManager::getInstance();

    juce::AudioUnitPluginFormat format;

    std::vector<std::string> pluginPaths;
    for (juce::String pluginPath : searchPathsForPlugins(
             juce::FileSearchPath(
                 "/Library/Audio/Plug-Ins/Components;~/Library/"
                 "Audio/Plug-Ins/Components"),
             true, format)) {
      pluginPaths.push_back(pluginPath.toStdString());
    }
    return pluginPaths;
  }

private:
  static juce::StringArray
  searchPathsForPlugins(const juce::FileSearchPath &directoriesToSearch,
                        const bool recursive,
                        juce::AudioUnitPluginFormat &format) {
    juce::StringArray results;

    for (int i = 0; i < directoriesToSearch.getNumPaths(); ++i) {
      recursiveFileSearch(results, directoriesToSearch[i], recursive, format);
    }

    return results;
  }

  static void recursiveFileSearch(juce::StringArray &results,
                                  const juce::File &directory,
                                  const bool recursive,
                                  juce::AudioUnitPluginFormat &format) {
    for (const auto &iter : juce::RangedDirectoryIterator(
             directory, false, "*", juce::File::findFilesAndDirectories)) {
      auto f = iter.getFile();
      bool isPlugin = false;

      if (format.fileMightContainThisPluginType(f.getFullPathName())) {
        isPlugin = true;
        results.add(f.getFullPathName());
      }

      if (recursive && (!isPlugin) && f.isDirectory())
        recursiveFileSearch(results, f, true, format);
    }
  }
};
#endif

static bool audioUnitIsInstalled(const juce::String audioUnitFilePath) {
  return !audioUnitFilePath.endsWith(".appex") &&
         !audioUnitFilePath.endsWith(".appex/") &&
         audioUnitFilePath.contains("/Library/Audio/Plug-Ins/Components/");
}

template <typename ExternalPluginType>
static juce::OwnedArray<juce::PluginDescription>
scanPluginDescriptions(std::string filename) {
  juce::MessageManager::getInstance();
  ExternalPluginType format;

  juce::OwnedArray<juce::PluginDescription> typesFound;
  std::string errorMessage = "Unable to scan plugin " + filename +
                             ": unsupported plugin format or scan failure.";

#if JUCE_PLUGINHOST_AU && JUCE_MAC
  if constexpr (std::is_same<ExternalPluginType,
                             juce::AudioUnitPluginFormat>::value) {
    auto identifiers = getAudioUnitIdentifiersFromFile(filename);
    // For each plugin in the identified bundle, scan using its AU identifier:
    for (int i = 0; i < identifiers.size(); i++) {
      std::string identifier = identifiers[i];

      juce::String pluginName, version, manufacturer;
      AudioComponentDescription componentDesc;

      bool needsAsyncInstantiation =
          juce::String(filename).endsWith(".appex") ||
          juce::String(filename).endsWith(".appex/");
      if (needsAsyncInstantiation &&
          juce::MessageManager::getInstance()->isThisTheMessageThread()) {
        // We can't scan AUv3 plugins synchronously, so we have to pump the
        // message thread and wait for the scan to complete on another thread.
        bool done = false;
        std::thread thread =
            std::thread([&identifier, &typesFound, &format, &done]() {
              format.findAllTypesForFile(typesFound, identifier);
              done = true;
            });

        // Pump the message thread until the scan is complete:
        while (!done) {
          juce::MessageManager::getInstance()->runDispatchLoopUntil(1);
        }

        thread.join();
      } else {
        format.findAllTypesForFile(typesFound, identifiers[i]);
      }
    }

    if (typesFound.isEmpty() && !audioUnitIsInstalled(filename)) {
      errorMessage += " " + AUDIO_UNIT_NOT_INSTALLED_ERROR;
    }
  } else {
    format.findAllTypesForFile(typesFound, filename);
  }
#else
  format.findAllTypesForFile(typesFound, filename);
#endif

  if (typesFound.isEmpty()) {
    throw pybind11::import_error(errorMessage);
  }

  return typesFound;
}

template <typename ExternalPluginType>
static std::vector<std::string> getPluginNamesForFile(std::string filename) {
  juce::OwnedArray<juce::PluginDescription> typesFound =
      scanPluginDescriptions<ExternalPluginType>(filename);

  std::vector<std::string> pluginNames;
  for (int i = 0; i < typesFound.size(); i++) {
    pluginNames.push_back(typesFound[i]->name.toStdString());
  }
  return pluginNames;
}

class StandalonePluginWindow : public juce::DocumentWindow {
public:
  StandalonePluginWindow(juce::AudioProcessor &processor)
      : DocumentWindow("Pedalboard",
                       juce::LookAndFeel::getDefaultLookAndFeel().findColour(
                           juce::ResizableWindow::backgroundColourId),
                       juce::DocumentWindow::minimiseButton |
                           juce::DocumentWindow::closeButton),
        processor(processor) {
    setUsingNativeTitleBar(true);

    if (processor.hasEditor()) {
      if (auto *editor = processor.createEditorIfNeeded()) {
        setContentOwned(editor, true);
        setResizable(editor->isResizable(), false);
      } else {
        throw std::runtime_error("Failed to create plugin editor UI.");
      }
    } else {
      throw std::runtime_error("Plugin has no available editor UI.");
    }
  }

  /**
   * Open a native window to show a given AudioProcessor's editor UI,
   * pumping the juce::MessageManager run loop as necessary to service
   * UI events.
   *
   * Check the passed threading.Event object every 10ms to close the
   * window if necessary.
   */
  static void openWindowAndWait(juce::AudioProcessor &processor,
                                py::object optionalEvent) {
    bool shouldThrowErrorAlreadySet = false;

    // Check the provided Event object before even opening the window:
    if (optionalEvent != py::none() &&
        optionalEvent.attr("is_set")().cast<bool>()) {
      return;
    }

    {
      // Release the GIL to allow other Python threads to run in the
      // background while we the UI is running:
      py::gil_scoped_release release;
      JUCE_AUTORELEASEPOOL {
        StandalonePluginWindow window(processor);
        window.show();

        // Run in a tight loop so that we don't have to call
        // ->stopDispatchLoop(), which causes the MessageManager to become
        // unusable in the future. The window can be closed by sending a
        // KeyboardInterrupt, closing the window in the UI, or setting the
        // provided Event object.
        while (window.isVisible()) {
          bool errorThrown = false;
          bool eventSet = false;

          {
            py::gil_scoped_acquire acquire;

            errorThrown = PyErr_CheckSignals() != 0;
            eventSet = optionalEvent != py::none() &&
                       optionalEvent.attr("is_set")().cast<bool>();
          }

          if (errorThrown || eventSet) {
            window.closeButtonPressed();
            shouldThrowErrorAlreadySet = errorThrown;
            break;
          }

          juce::MessageManager::getInstance()->runDispatchLoopUntil(10);
        }
      }

      // Once the Autorelease pool has been drained, pump the dispatch loop one
      // more time to process any window close events:
      juce::MessageManager::getInstance()->runDispatchLoopUntil(10);
    }

    if (shouldThrowErrorAlreadySet) {
      throw py::error_already_set();
    }
  }

  void closeButtonPressed() override { setVisible(false); }

  ~StandalonePluginWindow() override { clearContentComponent(); }

  void show() {
    setVisible(true);
    toFront(true);
    juce::Process::makeForegroundProcess();
  }

private:
  juce::AudioProcessor &processor;

  JUCE_DECLARE_NON_COPYABLE_WITH_LEAK_DETECTOR(StandalonePluginWindow)
};

enum class ExternalPluginReloadType {
  /**
   * Unknown: we need to determine the reload type.
   */
  Unknown,

  /**
   * Most plugins are of this type: calling .reset() on them will clear their
   * internal state. This is quick and easy: to start processing a new buffer,
   * all we need to do is call .reset() and optionally prepareToPlay().
   */
  ClearsAudioOnReset,

  /**
   * This plugin type is a bit more of a pain to deal with; it could be argued
   * that plugins that don't clear their internal buffers when reset() is called
   * are buggy. To start processing a new buffer, we'll have to find another way
   * to clear the buffer, usually by reloading the plugin from scratch and
   * persisting its parameters somehow.
   */
  PersistsAudioOnReset,
};

/**
 * @brief A C++ abstract base class that gets exposed to Python as
 * `ExternalPlugin`.
 */
class AbstractExternalPlugin : public Plugin {
public:
  AbstractExternalPlugin() : Plugin() {}
};

template <typename ExternalPluginType>
class ExternalPlugin : public AbstractExternalPlugin {
public:
  ExternalPlugin(
      std::string &_pathToPluginFile,
      std::optional<std::string> pluginName = {},
      float initializationTimeout = DEFAULT_INITIALIZATION_TIMEOUT_SECONDS)
      : pathToPluginFile(_pathToPluginFile),
        initializationTimeout(initializationTimeout) {
    py::gil_scoped_release release;
    // Ensure we have a MessageManager, which is required by the VST wrapper
    // Without this, we get an assert(false) from JUCE at runtime
    juce::MessageManager::getInstance();

    pluginFormatManager.addDefaultFormats();
    pluginFormatManager.addFormat(new juce::PatchedVST3PluginFormat());

    auto pluginFileStripped =
        pathToPluginFile.trimCharactersAtEnd(juce::File::getSeparatorString());
    auto fileExists =
        juce::File::createFileWithoutCheckingPath(pluginFileStripped).exists();

    if (!fileExists) {
      throw pybind11::import_error("Unable to load plugin " +
                                   pathToPluginFile.toStdString() +
                                   ": plugin file not found.");
    }

    juce::OwnedArray<juce::PluginDescription> typesFound =
        scanPluginDescriptions<ExternalPluginType>(
            pluginFileStripped.toStdString());

    if (!typesFound.isEmpty()) {
      if (typesFound.size() == 1) {
        foundPluginDescription = *typesFound[0];
      } else if (typesFound.size() > 1) {
        std::string errorMessage =
            "Plugin file " + pathToPluginFile.toStdString() + " contains " +
            std::to_string(typesFound.size()) + " plugins";

        // Use the provided plugin name to disambiguate:
        if (pluginName) {
          for (int i = 0; i < typesFound.size(); i++) {
            if (typesFound[i]->name.toStdString() == *pluginName) {
              foundPluginDescription = *typesFound[i];
              break;
            }
          }

          if (foundPluginDescription.name.isEmpty()) {
            errorMessage += ", and the provided plugin_name \"" + *pluginName +
                            "\" matched no plugins. ";
          }
        } else {
          errorMessage += ". ";
        }

        if (foundPluginDescription.name.isEmpty()) {
          juce::StringArray pluginNames;
          for (int i = 0; i < typesFound.size(); i++) {
            pluginNames.add(typesFound[i]->name);
          }

          errorMessage +=
              ("To open a specific plugin within this file, pass a "
               "\"plugin_name\" parameter with one of the following "
               "values:\n\t\"" +
               pluginNames.joinIntoString("\"\n\t\"").toStdString() + "\"");
          throw std::domain_error(errorMessage);
        }
      }

      reinstantiatePlugin();
    } else {
      std::string errorMessage = "Unable to load plugin " +
                                 pathToPluginFile.toStdString() +
                                 ": unsupported plugin format or load failure.";
#if JUCE_LINUX
      auto machineName = []() -> juce::String {
        struct utsname unameData;
        auto res = uname(&unameData);

        if (res != 0)
          return {};

        return unameData.machine;
      }();

      juce::File pluginBundle(pluginFileStripped);

      auto pathToSharedObjectFile =
          pluginBundle.getChildFile("Contents")
              .getChildFile(machineName + "-linux")
              .getChildFile(pluginBundle.getFileNameWithoutExtension() + ".so");

      errorMessage += " Plugin files or shared library dependencies may be "
                      "missing. (Try running `ldd \"" +
                      pathToSharedObjectFile.getFullPathName().toStdString() +
                      "\"` to see which dependencies might be missing.).";
#elif JUCE_PLUGINHOST_AU && JUCE_MAC
      if constexpr (std::is_same<ExternalPluginType,
                                 juce::AudioUnitPluginFormat>::value) {
        if (!audioUnitIsInstalled(pathToPluginFile)) {
          errorMessage += " " + AUDIO_UNIT_NOT_INSTALLED_ERROR;
        }
      }
#endif

      throw pybind11::import_error(errorMessage);
    }
  }

  ~ExternalPlugin() {
    {
      std::lock_guard<std::mutex> lock(EXTERNAL_PLUGIN_MUTEX);
      pluginInstance.reset();
      NUM_ACTIVE_EXTERNAL_PLUGINS--;

      if (NUM_ACTIVE_EXTERNAL_PLUGINS == 0) {
        juce::DeletedAtShutdown::deleteAll();
        juce::MessageManager::deleteInstance();
      }
    }
  }

  struct PresetVisitor : public juce::ExtensionsVisitor {
    const std::string presetFilePath;

    PresetVisitor(const std::string presetFilePath)
        : presetFilePath(presetFilePath) {}

    void visitVST3Client(
        const juce::ExtensionsVisitor::VST3Client &client) override {
      juce::File presetFile(presetFilePath);
      juce::MemoryBlock presetData;

      if (!presetFile.loadFileAsData(presetData)) {
        throw std::runtime_error("Failed to read preset file: " +
                                 presetFilePath);
      }

      if (!client.setPreset(presetData)) {
        throw std::runtime_error(
            "Plugin returned an error when loading data from preset file: " +
            presetFilePath);
      }
    }
  };

  void loadPresetData(std::string presetFilePath) {
    PresetVisitor visitor{presetFilePath};
    pluginInstance->getExtensions(visitor);
  }

  void reinstantiatePlugin() {
    // JUCE only allows creating new plugin instances from the main
    // thread, which we may not be on:
    if (!juce::MessageManager::getInstance()->isThisTheMessageThread()) {
      throw std::runtime_error(
          "Plugin " + pathToPluginFile.toStdString() +
          " must be reloaded on the main thread. Please pass `reset=False` " +
          "if calling this plugin from a non-main thread.");
    }

    // If we have an existing plugin, save its state and reload its state
    // later:
    juce::MemoryBlock savedState;
    std::map<int, float> currentParameters;

    if (pluginInstance) {
      pluginInstance->getStateInformation(savedState);

      for (auto *parameter : pluginInstance->getParameters()) {
        currentParameters[parameter->getParameterIndex()] =
            parameter->getValue();
      }

      {
        std::lock_guard<std::mutex> lock(EXTERNAL_PLUGIN_MUTEX);
        // Delete the plugin instance itself:
        pluginInstance.reset();
        NUM_ACTIVE_EXTERNAL_PLUGINS--;
      }
    }

    juce::String loadError;
    {
      std::lock_guard<std::mutex> lock(EXTERNAL_PLUGIN_MUTEX);

      pluginInstance =
          createPluginInstance(foundPluginDescription, ExternalLoadSampleRate,
                               ExternalLoadMaximumBlockSize, loadError);

      if (!pluginInstance) {
        throw pybind11::import_error("Unable to load plugin " +
                                     pathToPluginFile.toStdString() + ": " +
                                     loadError.toStdString());
      }

      pluginInstance->enableAllBuses();

      auto mainInputBus = pluginInstance->getBus(true, 0);
      auto mainOutputBus = pluginInstance->getBus(false, 0);

      if (!mainOutputBus) {
        auto exception = std::invalid_argument(
            "Plugin '" + pluginInstance->getName().toStdString() +
            "' does not produce audio output.");
        pluginInstance.reset();
        throw exception;
      }

      if (reloadType == ExternalPluginReloadType::Unknown) {
        reloadType = detectReloadType();
        if (reloadType == ExternalPluginReloadType::PersistsAudioOnReset) {
          // Reload again, as we just passed audio into a plugin that
          // we know doesn't reset itself cleanly!
          pluginInstance = createPluginInstance(
              foundPluginDescription, ExternalLoadSampleRate,
              ExternalLoadMaximumBlockSize, loadError);

          if (!pluginInstance) {
            throw pybind11::import_error("Unable to load plugin " +
                                         pathToPluginFile.toStdString() + ": " +
                                         loadError.toStdString());
          }
        }
      }

      NUM_ACTIVE_EXTERNAL_PLUGINS++;
    }

    pluginInstance->setStateInformation(savedState.getData(),
                                        savedState.getSize());

    // Set all of the parameters twice: we may have meta-parameters that
    // change the validity of other `setValue` calls. (i.e.: param1 can't be
    // set until param2 is set.)
    for (int i = 0; i < 2; i++) {
      for (auto *parameter : pluginInstance->getParameters()) {
        if (currentParameters.count(parameter->getParameterIndex()) > 0) {
          parameter->setValue(
              currentParameters[parameter->getParameterIndex()]);
        }
      }
    }

    if (lastSpec.numChannels != 0) {
      const juce::dsp::ProcessSpec _lastSpec = lastSpec;
      // Invalidate lastSpec to force us to update the plugin state:
      lastSpec.numChannels = 0;
      prepare(_lastSpec);
    }

    pluginInstance->reset();

    // Try to warm up the plugin.
    // Some plugins (mostly instrument plugins) may load resources on start;
    // this call attempts to give them time to load those resources.
    attemptToWarmUp();
  }

  void setNumChannels(int numChannels) {
    if (!pluginInstance)
      return;

    if (numChannels == 0)
      return;

    auto mainInputBus = pluginInstance->getBus(true, 0);
    auto mainOutputBus = pluginInstance->getBus(false, 0);

    // Try to disable all non-main input buses if possible:
    for (int i = 1; i < pluginInstance->getBusCount(true); i++) {
      auto *bus = pluginInstance->getBus(true, i);
      if (bus->isNumberOfChannelsSupported(0))
        bus->enable(false);
    }

    // ...and all non-main output buses too:
    for (int i = 1; i < pluginInstance->getBusCount(false); i++) {
      auto *bus = pluginInstance->getBus(false, i);
      if (bus->isNumberOfChannelsSupported(0))
        bus->enable(false);
    }

    if ((!mainInputBus || mainInputBus->getNumberOfChannels() == numChannels) &&
        mainOutputBus->getNumberOfChannels() == numChannels) {
      return;
    }

    // Cache these values in case the plugin fails to update:
    auto previousInputChannelCount =
        mainInputBus ? mainInputBus->getNumberOfChannels() : 0;
    auto previousOutputChannelCount = mainOutputBus->getNumberOfChannels();

    // Try to change the input and output bus channel counts...
    if (mainInputBus)
      mainInputBus->setNumberOfChannels(numChannels);
    mainOutputBus->setNumberOfChannels(numChannels);

    // If, post-reload, we still can't use the right number of channels, let's
    // conclude the plugin doesn't allow this channel count.
    if ((!mainInputBus || mainInputBus->getNumberOfChannels() != numChannels) ||
        mainOutputBus->getNumberOfChannels() != numChannels) {

      // Reset the bus configuration to what it was before, so we don't
      // leave one of the buses smaller than the other:
      if (mainInputBus)
        mainInputBus->setNumberOfChannels(previousInputChannelCount);
      mainOutputBus->setNumberOfChannels(previousOutputChannelCount);

      throw std::invalid_argument(
          "Plugin '" + pluginInstance->getName().toStdString() +
          "' does not support " + std::to_string(numChannels) +
          "-channel output. (Main bus currently expects " +
          std::to_string(mainInputBus ? mainInputBus->getNumberOfChannels()
                                      : 0) +
          " input channels and " +
          std::to_string(mainOutputBus->getNumberOfChannels()) +
          " output channels.)");
    }
  }

  const juce::String getName() const {
    return pluginInstance ? pluginInstance->getName() : "<unknown>";
  }

  const int getNumChannels() const {
    // Input and output channel counts should match.
    if (!pluginInstance) {
      return 0;
    }

    auto mainInputBus = pluginInstance->getBus(true, 0);
    if (!mainInputBus) {
      return 0;
    }

    return mainInputBus->getNumberOfChannels();
  }

  /**
   * Send a MIDI note into this plugin in an attempt to wait for the plugin to
   * "warm up". Many plugins do asynchronous background tasks on launch (such as
   * loading assets from disk, etc). These background tasks may depend on the
   * event loop, which Pedalboard does not pump by default.
   *
   * Returns true if the plugin rendered audio within the alloted timeout; false
   * if no audio was received before the timeout expired.
   */
  bool attemptToWarmUp() {
    if (!pluginInstance || initializationTimeout <= 0)
      return false;

    auto endTime = juce::Time::currentTimeMillis() +
                   (long)(initializationTimeout * 1000.0);

    const int numInputChannels = pluginInstance->getMainBusNumInputChannels();
    const float sampleRate = 44100.0f;
    const int bufferSize = 2048;

    if (numInputChannels != 0) {
      // TODO: For effect plugins, do this check as well!
      return false;
    }

    // Set input and output busses/channels appropriately:
    int numOutputChannels =
        std::max(pluginInstance->getMainBusNumInputChannels(),
                 pluginInstance->getMainBusNumOutputChannels());
    setNumChannels(numOutputChannels);
    pluginInstance->setNonRealtime(true);
    pluginInstance->prepareToPlay(sampleRate, bufferSize);

    // Prepare an empty MIDI buffer to measure the background noise of the
    // plugin:
    juce::MidiBuffer emptyNoteBuffer;

    // Send in a MIDI buffer containing a single middle C at full velocity:
    auto noteOn = juce::MidiMessage::noteOn(
        /* channel */ 1, /* note number */ 60, /* velocity */ (juce::uint8)127);

    // And prepare an all-notes-off buffer:
    auto allNotesOff = juce::MidiMessage::allNotesOff(/* channel */ 1);

    if (juce::MessageManager::getInstance()->isThisTheMessageThread()) {
      for (int i = 0; i < 10; i++) {
        if (juce::Time::currentTimeMillis() >= endTime)
          return false;
        juce::MessageManager::getInstance()->runDispatchLoopUntil(1);
      }
    }

    juce::AudioBuffer<float> audioBuffer(numOutputChannels, bufferSize);
    audioBuffer.clear();

    pluginInstance->processBlock(audioBuffer, emptyNoteBuffer);
    auto noiseFloor = audioBuffer.getMagnitude(0, bufferSize);

    audioBuffer.clear();

    // Now pass in a middle C:
    // Note: we create a new MidiBuffer every time here, as unlike AudioBuffer,
    // the messages in a MidiBuffer get erased every time we call processBlock!
    {
      juce::MidiBuffer noteOnBuffer(noteOn);
      pluginInstance->processBlock(audioBuffer, noteOnBuffer);
    }

    // Then keep pumping the message thread until we get some louder output:
    bool magnitudeIncreased = false;
    while (true) {
      auto magnitudeWithNoteHeld = audioBuffer.getMagnitude(0, bufferSize);
      if (magnitudeWithNoteHeld > noiseFloor * 5) {
        magnitudeIncreased = true;
        break;
      }

      if (juce::MessageManager::getInstance()->isThisTheMessageThread()) {
        for (int i = 0; i < 10; i++) {
          juce::MessageManager::getInstance()->runDispatchLoopUntil(1);
        }
      }

      if (juce::Time::currentTimeMillis() >= endTime)
        break;

      audioBuffer.clear();
      {
        juce::MidiBuffer noteOnBuffer(noteOn);
        pluginInstance->processBlock(audioBuffer, noteOnBuffer);
      }

      if (juce::Time::currentTimeMillis() >= endTime)
        break;
    }

    // Send in an All Notes Off and then reset, just to make sure we clear any
    // note trails:
    audioBuffer.clear();
    {
      juce::MidiBuffer allNotesOffBuffer(allNotesOff);
      pluginInstance->processBlock(audioBuffer, allNotesOffBuffer);
    }
    pluginInstance->reset();
    pluginInstance->releaseResources();

    return magnitudeIncreased;
  }

  /**
   * Send some audio through the plugin to detect if the ->reset() call
   * actually resets internal buffers. This determines how quickly we
   * can reset the plugin and is only called on instantiation.
   */
  ExternalPluginReloadType detectReloadType() {
    const int numInputChannels = pluginInstance->getMainBusNumInputChannels();
    const int bufferSize = 512;
    const float sampleRate = 44100.0f;

    if (numInputChannels == 0) {
      // TODO: For instrument plugins, figure out how to measure audio
      // persistence across resets.
      return ExternalPluginReloadType::Unknown;
    }

    // Set input and output busses/channels appropriately:
    setNumChannels(numInputChannels);
    pluginInstance->setNonRealtime(true);
    pluginInstance->prepareToPlay(sampleRate, bufferSize);

    // Send in a buffer full of silence to get a baseline noise level:
    juce::AudioBuffer<float> audioBuffer(numInputChannels, bufferSize);
    juce::MidiBuffer emptyMidiBuffer;

    // Process the silent buffer a couple of times to give the plugin time to
    // "warm up"
    for (int i = 0; i < 5; i++) {
      audioBuffer.clear();
      {
        juce::dsp::AudioBlock<float> block(audioBuffer);
        juce::dsp::ProcessContextReplacing<float> context(block);
        process(context);
      }
    }

    // Measure the noise floor of the plugin:
    auto noiseFloor = audioBuffer.getMagnitude(0, bufferSize);

    // Reset:
    pluginInstance->releaseResources();
    pluginInstance->setNonRealtime(true);
    pluginInstance->prepareToPlay(sampleRate, bufferSize);

    juce::Random random;

    // Send noise into the plugin:
    for (int i = 0; i < 5; i++) {
      for (auto i = 0; i < bufferSize; i++) {
        for (int c = 0; c < numInputChannels; c++) {
          audioBuffer.setSample(c, i, (random.nextFloat() * 2.0f) - 1.0f);
        }
      }
      juce::dsp::AudioBlock<float> block(audioBuffer);
      juce::dsp::ProcessContextReplacing<float> context(block);
      process(context);
    }

    auto signalVolume = audioBuffer.getMagnitude(0, bufferSize);

    // Reset again, and send in silence:
    pluginInstance->releaseResources();
    pluginInstance->setNonRealtime(true);
    pluginInstance->prepareToPlay(sampleRate, bufferSize);
    audioBuffer.clear();
    {
      juce::dsp::AudioBlock<float> block(audioBuffer);
      juce::dsp::ProcessContextReplacing<float> context(block);
      process(context);
    }

    auto magnitudeOfSilentBuffer = audioBuffer.getMagnitude(0, bufferSize);

    // If the silent buffer we passed in post-reset is noticeably louder
    // than the first buffer we passed in, this plugin probably persists
    // internal state across calls to releaseResources().
    bool pluginPersistsAudioOnReset = magnitudeOfSilentBuffer > noiseFloor * 5;

    if (pluginPersistsAudioOnReset) {
      return ExternalPluginReloadType::PersistsAudioOnReset;
    } else {
      return ExternalPluginReloadType::ClearsAudioOnReset;
    }
  }

  /**
   * reset() is only called if reset=True is passed.
   */
  void reset() override {
    if (pluginInstance) {
      switch (reloadType) {
      case ExternalPluginReloadType::ClearsAudioOnReset:
        pluginInstance->reset();
        pluginInstance->releaseResources();
        break;

      case ExternalPluginReloadType::Unknown:
      case ExternalPluginReloadType::PersistsAudioOnReset:
        pluginInstance->releaseResources();
        reinstantiatePlugin();
        break;
      default:
        throw std::runtime_error("Plugin reload type is an invalid value (" +
                                 std::to_string((int)reloadType) +
                                 ") - this likely indicates a programming "
                                 "error or memory corruption.");
      }

      // Force prepare() to be called again later by invalidating lastSpec:
      lastSpec.maximumBlockSize = 0;
      samplesProvided = 0;
    }
  }

  /**
   * prepare() is called on every render call, regardless of if the plugin has
   * been reset.
   */
  void prepare(const juce::dsp::ProcessSpec &spec) override {
    if (!pluginInstance) {
      return;
    }

    if (lastSpec.sampleRate != spec.sampleRate ||
        lastSpec.maximumBlockSize < spec.maximumBlockSize ||
        lastSpec.numChannels != spec.numChannels) {

      // Changing the number of channels requires releaseResources to be
      // called:
      if (lastSpec.numChannels != spec.numChannels) {
        pluginInstance->releaseResources();
        setNumChannels(spec.numChannels);
      }

      pluginInstance->setNonRealtime(true);
      pluginInstance->prepareToPlay(spec.sampleRate, spec.maximumBlockSize);

      lastSpec = spec;
    }
  }

  int process(
      const juce::dsp::ProcessContextReplacing<float> &context) override {

    if (pluginInstance) {
      juce::MidiBuffer emptyMidiBuffer;

      if (pluginInstance->getMainBusNumInputChannels() == 0 &&
          context.getInputBlock().getNumChannels() > 0) {
        throw std::invalid_argument(
            "Plugin '" + pluginInstance->getName().toStdString() +
            "' does not accept audio input. It may be an instrument plugin "
            "instead of an effect plugin.");
      }

      const juce::dsp::AudioBlock<const float> &inputBlock =
          context.getInputBlock();
      juce::dsp::AudioBlock<float> &outputBlock = context.getOutputBlock();

      if ((size_t)pluginInstance->getMainBusNumInputChannels() !=
          inputBlock.getNumChannels()) {
        throw std::invalid_argument(
            "Plugin '" + pluginInstance->getName().toStdString() +
            "' was instantiated with " +
            std::to_string(pluginInstance->getMainBusNumInputChannels()) +
            "-channel input, but provided audio data contained " +
            std::to_string(inputBlock.getNumChannels()) + " channel" +
            (inputBlock.getNumChannels() == 1 ? "" : "s") + ".");
      }

      if ((size_t)pluginInstance->getMainBusNumOutputChannels() <
          inputBlock.getNumChannels()) {
        throw std::invalid_argument(
            "Plugin '" + pluginInstance->getName().toStdString() +
            "' produces " +
            std::to_string(pluginInstance->getMainBusNumOutputChannels()) +
            "-channel output, but provided audio data contained " +
            std::to_string(inputBlock.getNumChannels()) + " channel" +
            (inputBlock.getNumChannels() == 1 ? " " : "s") +
            ". (The number of channels returned must match the "
            "number of channels passed in.)");
      }

      std::vector<float *> channelPointers(
          pluginInstance->getTotalNumOutputChannels());

      for (size_t i = 0; i < outputBlock.getNumChannels(); i++) {
        channelPointers[i] = outputBlock.getChannelPointer(i);
      }

      // Depending on the bus layout, we may have to pass extra buffers to the
      // plugin that we don't use. Use vector here to ensure the memory is
      // freed via RAII.
      std::vector<std::vector<float>> dummyChannels;
      for (size_t i = outputBlock.getNumChannels(); i < channelPointers.size();
           i++) {
        std::vector<float> dummyChannel(outputBlock.getNumSamples());
        channelPointers[i] = dummyChannel.data();
        dummyChannels.push_back(std::move(dummyChannel));
      }

      // Create an audio buffer that doesn't actually allocate anything, but
      // just points to the data in the ProcessContext.
      juce::AudioBuffer<float> audioBuffer(channelPointers.data(),
                                           channelPointers.size(),
                                           outputBlock.getNumSamples());

      pluginInstance->processBlock(audioBuffer, emptyMidiBuffer);
      samplesProvided += outputBlock.getNumSamples();

      // To compensate for any latency added by the plugin,
      // only tell Pedalboard to use the last _n_ samples.
      long usableSamplesProduced =
          std::max(0L, samplesProvided - pluginInstance->getLatencySamples());
      return static_cast<int>(
          std::min(usableSamplesProduced, (long)outputBlock.getNumSamples()));
    }

    return 0;
  }

  py::array_t<float> renderMIDIMessages(py::object midiMessages, float duration,
                                        float sampleRate,
                                        unsigned int numChannels,
                                        unsigned long bufferSize, bool reset) {

    // Tiny quality-of-life improvement to try to detect if people have swapped
    // the duration and sample_rate arguments:
    if ((duration == 48000 || duration == 44100 || duration == 22050 ||
         duration == 11025) &&
        sampleRate < 8000) {
      throw std::invalid_argument(
          "Plugin '" + pluginInstance->getName().toStdString() +
          "' was called with a duration argument of " +
          std::to_string(duration) + " and a sample_rate argument of " +
          std::to_string(sampleRate) +
          ". These arguments appear to be flipped, and may cause distorted "
          "audio to be rendered. Try reversing the order of the sample_rate "
          "and duration arguments provided to this method.");
    }

    std::scoped_lock<std::mutex>(this->mutex);

    py::array_t<float> outputArray;
    unsigned long outputSampleCount = duration * sampleRate;

    juce::MidiBuffer midiInputBuffer =
        parseMidiBufferFromPython(midiMessages, sampleRate);

    outputArray =
        py::array_t<float>({numChannels, (unsigned int)outputSampleCount});

    float *outputArrayPointer = static_cast<float *>(outputArray.request().ptr);

    py::gil_scoped_release release;

    if (pluginInstance) {
      if (reset)
        this->reset();

      juce::dsp::ProcessSpec spec;
      spec.sampleRate = sampleRate;
      spec.maximumBlockSize = (juce::uint32)bufferSize;
      spec.numChannels = (juce::uint32)numChannels;
      prepare(spec);

      if (pluginInstance->getMainBusNumInputChannels() > 0) {
        throw std::invalid_argument(
            "Plugin '" + pluginInstance->getName().toStdString() +
            "' expects audio as input, but was provided MIDI messages.");
      }

      if ((size_t)pluginInstance->getMainBusNumOutputChannels() !=
          numChannels) {
        throw std::invalid_argument(
            "Plugin '" + pluginInstance->getName().toStdString() +
            "' produces " +
            std::to_string(pluginInstance->getMainBusNumOutputChannels()) +
            "-channel output, but " + std::to_string(numChannels) +
            " channels of output were requested.");
      }

      std::memset((void *)outputArrayPointer, 0,
                  sizeof(float) * numChannels * outputSampleCount);

      for (unsigned long i = 0; i < outputSampleCount; i += bufferSize) {
        unsigned long chunkSampleCount =
            std::min((unsigned long)bufferSize, outputSampleCount - i);

        std::vector<float *> channelPointers(numChannels);
        for (size_t c = 0; c < numChannels; c++) {
          channelPointers[c] =
              (outputArrayPointer + (outputSampleCount * c) + i);
        }

        // Create an audio buffer that doesn't actually allocate anything, but
        // just points to the data in the output array.
        juce::AudioBuffer<float> audioChunk(
            channelPointers.data(), channelPointers.size(), chunkSampleCount);

        juce::MidiBuffer midiChunk;
        midiChunk.addEvents(midiInputBuffer, i, chunkSampleCount, -i);

        pluginInstance->processBlock(audioChunk, midiChunk);
      }
    }

    return outputArray;
  }

  void getState(juce::MemoryBlock &dest) const {
    pluginInstance->getStateInformation(dest);
  }

  void setState(const void *data, size_t size) {
    pluginInstance->setStateInformation(data, size);
  }

  std::vector<juce::AudioProcessorParameter *> getParameters() const {
    std::vector<juce::AudioProcessorParameter *> parameters;
    for (auto *parameter : pluginInstance->getParameters()) {
      parameters.push_back(parameter);
    }
    return parameters;
  }

  juce::AudioProcessorParameter *getParameter(const std::string &name) const {
    for (auto *parameter : pluginInstance->getParameters()) {
      if (parameter->getName(512).toStdString() == name) {
        return parameter;
      }
    }
    return nullptr;
  }

  virtual int getLatencyHint() override {
    if (!pluginInstance)
      return 0;
    return pluginInstance->getLatencySamples();
  }

  virtual bool acceptsAudioInput() override {
    return pluginInstance && pluginInstance->getMainBusNumInputChannels() > 0;
  }

  void showEditor(py::object optionalEvent) {
    if (!pluginInstance) {
      throw std::runtime_error(
          "Editor cannot be shown - plugin not loaded. This is an internal "
          "Pedalboard error and should be reported.");
    }

    if (optionalEvent != py::none() && !py::hasattr(optionalEvent, "is_set")) {
      throw py::type_error(
          "Pedalboard expected a threading.Event object to be "
          "passed to show_editor, but the provided object (\"" +
          py::repr(optionalEvent).cast<std::string>() +
          "\") does not have an 'is_set' method.");
    }

    {
      py::gil_scoped_release release;
      if (!juce::Desktop::getInstance().getDisplays().getPrimaryDisplay()) {
        throw std::runtime_error(
            "Editor cannot be shown - no visual display devices available.");
      }

      if (!juce::MessageManager::getInstance()->isThisTheMessageThread()) {
        throw std::runtime_error(
            "Plugin UI windows can only be shown from the main thread.");
      }
    }

    StandalonePluginWindow::openWindowAndWait(*pluginInstance, optionalEvent);
  }

  ExternalPluginReloadType reloadType = ExternalPluginReloadType::Unknown;
  juce::PluginDescription foundPluginDescription;

private:
  std::unique_ptr<juce::AudioPluginInstance>
  createPluginInstance(const juce::PluginDescription &foundPluginDescription,
                       double rate, int blockSize, juce::String &loadError) {
    std::unique_ptr<juce::AudioPluginInstance> instance;
    instance = pluginFormatManager.createPluginInstance(
        foundPluginDescription, rate, blockSize, loadError);
    if (!instance && loadError.contains(
                         "This plug-in cannot be instantiated synchronously")) {
      bool done = false;
      std::thread thread =
          std::thread([this, &instance, &foundPluginDescription, &rate,
                       &blockSize, &loadError, &done]() {
            instance = pluginFormatManager.createPluginInstance(
                foundPluginDescription, rate, blockSize, loadError);
            done = true;
          });

      // Pump the message thread until the scan is complete:
      while (!done) {
        juce::MessageManager::getInstance()->runDispatchLoopUntil(1);
      }

      thread.join();
    }

    return instance;
  }

  constexpr static int ExternalLoadSampleRate = 44100,
                       ExternalLoadMaximumBlockSize = 8192;
  juce::String pathToPluginFile;
  juce::AudioPluginFormatManager pluginFormatManager;
  std::unique_ptr<juce::AudioPluginInstance> pluginInstance;

  long samplesProvided = 0;
  float initializationTimeout = DEFAULT_INITIALIZATION_TIMEOUT_SECONDS;
};

inline void init_external_plugins(py::module &m) {
  py::enum_<ExternalPluginReloadType>(
      m, "ExternalPluginReloadType",
      "Indicates the behavior of an external plugin when reset() is called.")
      .value("Unknown", ExternalPluginReloadType::Unknown,
             "The behavior of the plugin is unknown. This will force a full "
             "reinstantiation of the plugin every time reset is called.")
      .value(
          "ClearsAudioOnReset", ExternalPluginReloadType::ClearsAudioOnReset,
          "This plugin clears its internal buffers correctly when reset() is "
          "called. The plugin will not be reinstantiated when reset is called.")
      .value("PersistsAudioOnReset",
             ExternalPluginReloadType::PersistsAudioOnReset,
             "This plugin does not clear its internal buffers as expected when "
             "reset() is called. This will force a full reinstantiation of the "
             "plugin every time reset is called.")
      .export_values();

  py::class_<juce::AudioProcessorParameter>(
      m, "_AudioProcessorParameter",
      "An abstract base class for parameter objects that can be added to an "
      "AudioProcessor.")
      .def("__repr__",
           [](juce::AudioProcessorParameter &parameter) {
             std::ostringstream ss;
             ss << "<pedalboard.AudioProcessorParameter";
             ss << " name=\"" << parameter.getName(512).toStdString() << "\"";
             if (!parameter.getLabel().isEmpty())
               ss << " label=\"" << parameter.getLabel().toStdString() << "\"";
             if (parameter.isBoolean())
               ss << " boolean";
             if (parameter.isDiscrete())
               ss << " discrete";
             ss << " raw_value=" << parameter.getValue();
             ss << ">";
             return ss.str();
           })
      .def_property(
          "raw_value", &juce::AudioProcessorParameter::getValue,
          &juce::AudioProcessorParameter::setValue,
          "The internal value of this parameter. Convention is that this "
          "parameter should be between 0 and 1.0. This may or may not "
          "correspond with the value shown to the user.")
      .def_property_readonly(
          "default_raw_value", &juce::AudioProcessorParameter::getDefaultValue,
          "The default internal value of this parameter. Convention is that "
          "this parameter should be between 0 and 1.0. This may or may not "
          "correspond with the value shown to the user.")
      .def(
          "get_name",
          [](juce::AudioProcessorParameter &param, int length) {
            return param.getName(length).toStdString();
          },
          py::arg("maximum_string_length"),
          "Returns the name to display for this parameter, which is made to "
          "fit within the given string length")
      .def_property_readonly(
          "name",
          [](juce::AudioProcessorParameter &param) {
            return param.getName(512).toStdString();
          },
          "Returns the name to display for this parameter at its longest.")
      .def_property_readonly(
          "label",
          [](juce::AudioProcessorParameter &param) {
            return param.getLabel().toStdString();
          },
          "Some parameters may be able to return a label string for their "
          "units. For example \"Hz\" or \"%\".")
      .def_property_readonly(
          "num_steps", &juce::AudioProcessorParameter::getNumSteps,
          "Returns the number of steps that this parameter's range should be "
          "quantised into. See also: is_discrete, is_boolean.")
      .def_property_readonly("is_discrete",
                             &juce::AudioProcessorParameter::isDiscrete,
                             "Returns whether the parameter uses discrete "
                             "values, based on the result of getNumSteps, or "
                             "allows the host to select values continuously.")
      .def_property_readonly(
          "is_boolean", &juce::AudioProcessorParameter::isBoolean,
          "Returns whether the parameter represents a boolean switch, "
          "typically with \"On\" and \"Off\" states.")
      .def(
          "get_text_for_raw_value",
          [](juce::AudioProcessorParameter &param, float value,
             int maximumStringLength) {
            return param.getText(value, maximumStringLength).toStdString();
          },
          py::arg("raw_value"), py::arg("maximum_string_length") = 512,
          "Returns a textual version of the supplied normalised parameter "
          "value.")
      .def(
          "get_raw_value_for_text",
          [](juce::AudioProcessorParameter &param, std::string &text) {
            return param.getValueForText(text);
          },
          py::arg("string_value"),
          "Returns the raw value of the supplied text. Plugins may handle "
          "errors however they see fit, but will likely not raise "
          "exceptions.")
      .def_property_readonly(
          "is_orientation_inverted",
          &juce::AudioProcessorParameter::isOrientationInverted,
          "If true, this parameter operates in the reverse direction. (Not "
          "all plugin formats will actually use this information).")
      .def_property_readonly("is_automatable",
                             &juce::AudioProcessorParameter::isAutomatable,
                             "Returns true if this parameter can be automated.")
      .def_property_readonly("is_automatable",
                             &juce::AudioProcessorParameter::isAutomatable,
                             "Returns true if this parameter can be "
                             "automated (i.e.: scheduled to "
                             "change over time, in real-time, in a DAW).")
      .def_property_readonly(
          "is_meta_parameter", &juce::AudioProcessorParameter::isMetaParameter,
          "A meta-parameter is a parameter that changes other parameters.")
      .def_property_readonly(
          "index", &juce::AudioProcessorParameter::getParameterIndex,
          "The index of this parameter in its plugin's parameter list.")
      .def_property_readonly(
          "string_value",
          [](juce::AudioProcessorParameter &param) {
            return param.getCurrentValueAsText().toStdString();
          },
          "Returns the current value of the parameter as a string.");

  py::object externalPlugin =
      py::class_<AbstractExternalPlugin, Plugin,
                 std::shared_ptr<AbstractExternalPlugin>>(
          m, "ExternalPlugin", py::dynamic_attr(),
          "A wrapper around a third-party effect plugin.\n\nDon't use this "
          "directly; use one of :class:`pedalboard.VST3Plugin` or "
          ":class:`pedalboard.AudioUnitPlugin` instead.")
          .def(py::init([]() {
            throw py::type_error(
                "ExternalPlugin is an abstract base class - don't instantiate "
                "this directly, use its subclasses instead.");
            return nullptr;
          }))
          .def(
              "process",
              [](std::shared_ptr<AbstractExternalPlugin> self,
                 py::object midiMessages, float duration, float sampleRate,
                 unsigned int numChannels, unsigned long bufferSize,
                 bool reset) -> py::array_t<float> {
                throw py::type_error("ExternalPlugin is an abstract base class "
                                     "- use its subclasses instead.");
                py::array_t<float> nothing;
                return nothing;
              },
              EXTERNAL_PLUGIN_PROCESS_DOCSTRING, py::arg("midi_messages"),
              py::arg("duration"), py::arg("sample_rate"),
              py::arg("num_channels") = 2,
              py::arg("buffer_size") = DEFAULT_BUFFER_SIZE,
              py::arg("reset") = true)
          .def(
              "process",
              [](std::shared_ptr<Plugin> self, const py::array inputArray,
                 double sampleRate, unsigned int bufferSize, bool reset) {
                return process(inputArray, sampleRate, {self}, bufferSize,
                               reset);
              },
              EXTERNAL_PLUGIN_PROCESS_DOCSTRING, py::arg("input_array"),
              py::arg("sample_rate"),
              py::arg("buffer_size") = DEFAULT_BUFFER_SIZE,
              py::arg("reset") = true)
          .def(
              "__call__",
              [](std::shared_ptr<Plugin> self, const py::array inputArray,
                 double sampleRate, unsigned int bufferSize, bool reset) {
                return process(inputArray, sampleRate, {self}, bufferSize,
                               reset);
              },
              "Run an audio or MIDI buffer through this plugin, returning "
              "audio. Alias for :py:meth:`process`.",
              py::arg("input_array"), py::arg("sample_rate"),
              py::arg("buffer_size") = DEFAULT_BUFFER_SIZE,
              py::arg("reset") = true)
          .def(
              "__call__",
              [](std::shared_ptr<AbstractExternalPlugin> self,
                 py::object midiMessages, float duration, float sampleRate,
                 unsigned int numChannels, unsigned long bufferSize,
                 bool reset) -> py::array_t<float> {
                throw py::type_error("ExternalPlugin is an abstract base class "
                                     "- use its subclasses instead.");
                py::array_t<float> nothing;
                return nothing;
              },
              "Run an audio or MIDI buffer through this plugin, returning "
              "audio. Alias for :py:meth:`process`.",
              py::arg("midi_messages"), py::arg("duration"),
              py::arg("sample_rate"), py::arg("num_channels") = 2,
              py::arg("buffer_size") = DEFAULT_BUFFER_SIZE,
              py::arg("reset") = true);

#if (JUCE_MAC || JUCE_WINDOWS || JUCE_LINUX)
  py::class_<ExternalPlugin<juce::PatchedVST3PluginFormat>,
             AbstractExternalPlugin,
             std::shared_ptr<ExternalPlugin<juce::PatchedVST3PluginFormat>>>(
      m, "VST3Plugin",
      R"(A wrapper around third-party, audio effect or instrument plugins in
`Steinberg GmbH's VST3® <https://en.wikipedia.org/wiki/Virtual_Studio_Technology>`_
format.

VST3® plugins are supported on macOS, Windows, and Linux. However, VST3® plugin
files are not cross-compatible with different operating systems; a platform-specific
build of each plugin is required to load that plugin on a given platform. (For
example: a Windows VST3 plugin bundle will not load on Linux or macOS.)

.. warning::
    Some VST3® plugins may throw errors, hang, generate incorrect output, or
    outright crash if called from background threads. If you find that a VST3®
    plugin is not working as expected, try calling it from the main thread
    instead and `open a GitHub Issue to track the incompatibility
    <https://github.com/spotify/pedalboard/issues/new>`_.


*Support for instrument plugins introduced in v0.7.4.*

*Support for running VST3® plugins on background threads introduced in v0.8.8.*
)")
      .def(
          py::init([](std::string &pathToPluginFile, py::object parameterValues,
                      std::optional<std::string> pluginName,
                      float initializationTimeout) {
            std::shared_ptr<ExternalPlugin<juce::PatchedVST3PluginFormat>>
                plugin = std::make_shared<
                    ExternalPlugin<juce::PatchedVST3PluginFormat>>(
                    pathToPluginFile, pluginName, initializationTimeout);
            py::cast(plugin).attr("__set_initial_parameter_values__")(
                parameterValues);
            return plugin;
          }),
          py::arg("path_to_plugin_file"),
          py::arg("parameter_values") = py::none(),
          py::arg("plugin_name") = py::none(),
          py::arg("initialization_timeout") =
              DEFAULT_INITIALIZATION_TIMEOUT_SECONDS)
      .def("__repr__",
           [](ExternalPlugin<juce::PatchedVST3PluginFormat> &plugin) {
             std::ostringstream ss;
             ss << "<pedalboard.VST3Plugin";
             ss << " \"" << plugin.getName() << "\"";
             ss << " at " << &plugin;
             ss << ">";
             return ss.str();
           })
      .def("load_preset",
           &ExternalPlugin<juce::PatchedVST3PluginFormat>::loadPresetData,
           "Load a VST3 preset file in .vstpreset format.",
           py::arg("preset_file_path"))
      .def(
          "set_state",
          [](ExternalPlugin<juce::PatchedVST3PluginFormat> &plugin,
             const py::bytes &state) {
            py::buffer_info info(py::buffer(state).request());
            plugin.setState(info.ptr, static_cast<size_t>(info.size));
          },
          "Set the complete state of the plugin.", py::arg("state"))
      .def_static(
          "get_plugin_names_for_file",
          [](std::string filename) {
            return getPluginNamesForFile<juce::PatchedVST3PluginFormat>(
                filename);
          },
          "Return a list of plugin names contained within a given VST3 "
          "plugin (i.e.: a \".vst3\"). If the provided file cannot be "
          "scanned, "
          "an ImportError will be raised.")
      .def_property_readonly_static(
          "installed_plugins",
          [](py::object /* cls */) { return findInstalledVSTPluginPaths(); },
          "Return a list of paths to VST3 plugins installed in the default "
          "location on this system. This list may not be exhaustive, and "
          "plugins in this list are not guaranteed to be compatible with "
          "Pedalboard.")
      .def_property_readonly(
          "name",
          [](ExternalPlugin<juce::PatchedVST3PluginFormat> &plugin) {
            return plugin.getName().toStdString();
          },
          "The name of this plugin.")
      .def_property_readonly(
<<<<<<< HEAD
          "state",
          [](const ExternalPlugin<juce::PatchedVST3PluginFormat> &plugin) {
            juce::MemoryBlock state;
            plugin.getState(state);
            return py::bytes((const char *)state.getData(), state.getSize());
          },
          "A binary blob containing the complete plugin state.")
=======
          "descriptive_name",
          [](ExternalPlugin<juce::PatchedVST3PluginFormat> &plugin) {
            return plugin.foundPluginDescription.descriptiveName.toStdString();
          },
          "A more descriptive name for this plugin. This may be the same as "
          "the 'name' field, but some plugins may provide an alternative "
          "name.\n\n*Introduced in v0.9.4.*")
      .def_property_readonly(
          "category",
          [](ExternalPlugin<juce::PatchedVST3PluginFormat> &plugin) {
            return plugin.foundPluginDescription.category.toStdString();
          },
          "A category that this plugin falls into, such as \"Dynamics\", "
          "\"Reverbs\", etc.\n\n*Introduced in v0.9.4.*")
      .def_property_readonly(
          "manufacturer_name",
          [](ExternalPlugin<juce::PatchedVST3PluginFormat> &plugin) {
            return plugin.foundPluginDescription.manufacturerName.toStdString();
          },
          "The name of the manufacturer of this plugin, as reported by the "
          "plugin itself.\n\n*Introduced in v0.9.4.*")
      .def_property_readonly(
          "version",
          [](ExternalPlugin<juce::PatchedVST3PluginFormat> &plugin) {
            return plugin.foundPluginDescription.version.toStdString();
          },
          "The version string for this plugin, as reported by the plugin "
          "itself.\n\n*Introduced in v0.9.4.*")
      .def_property_readonly(
          "is_instrument",
          [](ExternalPlugin<juce::PatchedVST3PluginFormat> &plugin) {
            return plugin.foundPluginDescription.isInstrument;
          },
          "True iff this plugin identifies itself as an instrument (generator, "
          "synthesizer, etc) plugin.\n\n*Introduced in v0.9.4.*")
      .def_property_readonly(
          "has_shared_container",
          [](ExternalPlugin<juce::PatchedVST3PluginFormat> &plugin) {
            return plugin.foundPluginDescription.hasSharedContainer;
          },
          "True iff this plugin is part of a multi-plugin "
          "container.\n\n*Introduced in v0.9.4.*")
      .def_property_readonly(
          "identifier",
          [](ExternalPlugin<juce::PatchedVST3PluginFormat> &plugin) {
            return plugin.foundPluginDescription.createIdentifierString()
                .toStdString();
          },
          "A string that can be saved and used to uniquely identify this "
          "plugin (and version) again.\n\n*Introduced in v0.9.4.*")
>>>>>>> 9ab77d33
      .def_property_readonly(
          "_parameters",
          &ExternalPlugin<juce::PatchedVST3PluginFormat>::getParameters,
          py::return_value_policy::reference_internal)
      .def("_get_parameter",
           &ExternalPlugin<juce::PatchedVST3PluginFormat>::getParameter,
           py::return_value_policy::reference_internal)
      .def("show_editor",
           &ExternalPlugin<juce::PatchedVST3PluginFormat>::showEditor,
           SHOW_EDITOR_DOCSTRING, py::arg("close_event") = py::none())
      .def(
          "process",
          [](std::shared_ptr<Plugin> self, const py::array inputArray,
             double sampleRate, unsigned int bufferSize, bool reset) {
            return process(inputArray, sampleRate, {self}, bufferSize, reset);
          },
          EXTERNAL_PLUGIN_PROCESS_DOCSTRING, py::arg("input_array"),
          py::arg("sample_rate"), py::arg("buffer_size") = DEFAULT_BUFFER_SIZE,
          py::arg("reset") = true)
      .def(
          "__call__",
          [](std::shared_ptr<Plugin> self, const py::array inputArray,
             double sampleRate, unsigned int bufferSize, bool reset) {
            return process(inputArray, sampleRate, {self}, bufferSize, reset);
          },
          "Run an audio or MIDI buffer through this plugin, returning "
          "audio. Alias for :py:meth:`process`.",
          py::arg("input_array"), py::arg("sample_rate"),
          py::arg("buffer_size") = DEFAULT_BUFFER_SIZE, py::arg("reset") = true)
      .def("process",
           &ExternalPlugin<juce::PatchedVST3PluginFormat>::renderMIDIMessages,
           EXTERNAL_PLUGIN_PROCESS_DOCSTRING, py::arg("midi_messages"),
           py::arg("duration"), py::arg("sample_rate"),
           py::arg("num_channels") = 2,
           py::arg("buffer_size") = DEFAULT_BUFFER_SIZE,
           py::arg("reset") = true)
      .def("__call__",
           &ExternalPlugin<juce::PatchedVST3PluginFormat>::renderMIDIMessages,
           "Run an audio or MIDI buffer through this plugin, returning "
           "audio. Alias for :py:meth:`process`.",
           py::arg("midi_messages"), py::arg("duration"),
           py::arg("sample_rate"), py::arg("num_channels") = 2,
           py::arg("buffer_size") = DEFAULT_BUFFER_SIZE,
           py::arg("reset") = true)
      .def_readwrite(
          "_reload_type",
          &ExternalPlugin<juce::PatchedVST3PluginFormat>::reloadType,
          "The behavior that this plugin exhibits when .reset() is called. "
          "This is an internal attribute which gets set on plugin "
          "instantiation and should only be accessed for debugging and "
          "testing.");
#endif

#if JUCE_PLUGINHOST_AU && JUCE_MAC
  py::class_<ExternalPlugin<juce::AudioUnitPluginFormat>,
             AbstractExternalPlugin,
             std::shared_ptr<ExternalPlugin<juce::AudioUnitPluginFormat>>>(
      m, "AudioUnitPlugin", R"(
A wrapper around third-party, audio effect or instrument
plugins in `Apple's Audio Unit <https://en.wikipedia.org/wiki/Audio_Units>`_
format.

Audio Unit plugins are only supported on macOS. This class will be
unavailable on non-macOS platforms. Plugin files must be installed
in the appropriate system-wide path for them to be
loadable (usually ``/Library/Audio/Plug-Ins/Components/`` or
``~/Library/Audio/Plug-Ins/Components/``).

For a plugin wrapper that works on Windows and Linux as well,
see :class:`pedalboard.VST3Plugin`.)

.. warning::
    Some Audio Unit plugins may throw errors, hang, generate incorrect output, or
    outright crash if called from background threads. If you find that a Audio Unit
    plugin is not working as expected, try calling it from the main thread
    instead and `open a GitHub Issue to track the incompatibility
    <https://github.com/spotify/pedalboard/issues/new>`_.

*Support for instrument plugins introduced in v0.7.4.*

*Support for running Audio Unit plugins on background threads introduced in v0.8.8.*

*Support for loading AUv3 plugins (``.appex`` bundles) introduced in v0.9.5.*
)")
      .def(
          py::init([](std::string &pathToPluginFile, py::object parameterValues,
                      std::optional<std::string> pluginName,
                      float initializationTimeout) {
            std::shared_ptr<ExternalPlugin<juce::AudioUnitPluginFormat>>
                plugin = std::make_shared<
                    ExternalPlugin<juce::AudioUnitPluginFormat>>(
                    pathToPluginFile, pluginName, initializationTimeout);
            py::cast(plugin).attr("__set_initial_parameter_values__")(
                parameterValues);
            return plugin;
          }),
          py::arg("path_to_plugin_file"),
          py::arg("parameter_values") = py::none(),
          py::arg("plugin_name") = py::none(),
          py::arg("initialization_timeout") =
              DEFAULT_INITIALIZATION_TIMEOUT_SECONDS)
      .def("__repr__",
           [](const ExternalPlugin<juce::AudioUnitPluginFormat> &plugin) {
             std::ostringstream ss;
             ss << "<pedalboard.AudioUnitPlugin";
             ss << " \"" << plugin.getName() << "\"";
             ss << " at " << &plugin;
             ss << ">";
             return ss.str();
           })
      .def(
          "set_state",
          [](ExternalPlugin<juce::AudioUnitPluginFormat> &plugin,
             const py::bytes &state) {
            py::buffer_info info(py::buffer(state).request());
            plugin.setState(info.ptr, static_cast<size_t>(info.size));
          },
          "Set the complete state of the plugin.", py::arg("state"))
      .def_static(
          "get_plugin_names_for_file",
          [](std::string filename) {
            return getPluginNamesForFile<juce::AudioUnitPluginFormat>(filename);
          },
          py::arg("filename"),
          "Return a list of plugin names contained within a given Audio Unit "
          "bundle (i.e.: a ``.component`` or ``.appex`` file). If the provided "
          "file cannot be scanned, an ``ImportError`` will be raised.\n\nNote "
          "that most Audio Units have a single plugin inside, but this method "
          "can be useful to determine if multiple plugins are present in one "
          "bundle, and if so, what their names are.")
      .def_property_readonly_static(
          "installed_plugins",
          [](py::object /* cls */) {
            return AudioUnitPathFinder::findInstalledAudioUnitPaths();
          },
          "Return a list of paths to Audio Units installed in the default "
          "location on this system. This list may not be exhaustive, and "
          "plugins in this list are not guaranteed to be compatible with "
          "Pedalboard.")
      .def_property_readonly(
          "name",
          [](ExternalPlugin<juce::AudioUnitPluginFormat> &plugin) {
            return plugin.getName().toStdString();
          },
          "The name of this plugin, as reported by the plugin itself.")
      .def_property_readonly(
<<<<<<< HEAD
          "state",
          [](const ExternalPlugin<juce::AudioUnitPluginFormat> &plugin) {
            juce::MemoryBlock state;
            plugin.getState(state);
            return py::bytes((const char *)state.getData(), state.getSize());
          },
          "A binary blob containing the complete plugin state.")
=======
          "name",
          [](ExternalPlugin<juce::AudioUnitPluginFormat> &plugin) {
            return plugin.getName().toStdString();
          },
          "The name of this plugin.")
      .def_property_readonly(
          "descriptive_name",
          [](ExternalPlugin<juce::AudioUnitPluginFormat> &plugin) {
            return plugin.foundPluginDescription.descriptiveName.toStdString();
          },
          "A more descriptive name for this plugin. This may be the same as "
          "the 'name' field, but some plugins may provide an alternative "
          "name.\n\n*Introduced in v0.9.4.*")
      .def_property_readonly(
          "category",
          [](ExternalPlugin<juce::AudioUnitPluginFormat> &plugin) {
            return plugin.foundPluginDescription.category.toStdString();
          },
          "A category that this plugin falls into, such as \"Dynamics\", "
          "\"Reverbs\", etc.\n\n*Introduced in v0.9.4.*")
      .def_property_readonly(
          "manufacturer_name",
          [](ExternalPlugin<juce::AudioUnitPluginFormat> &plugin) {
            return plugin.foundPluginDescription.manufacturerName.toStdString();
          },
          "The name of the manufacturer of this plugin, as reported by the "
          "plugin itself.\n\n*Introduced in v0.9.4.*")
      .def_property_readonly(
          "version",
          [](ExternalPlugin<juce::AudioUnitPluginFormat> &plugin) {
            return plugin.foundPluginDescription.version.toStdString();
          },
          "The version string for this plugin, as reported by the plugin "
          "itself.\n\n*Introduced in v0.9.4.*")
      .def_property_readonly(
          "is_instrument",
          [](ExternalPlugin<juce::AudioUnitPluginFormat> &plugin) {
            return plugin.foundPluginDescription.isInstrument;
          },
          "True iff this plugin identifies itself as an instrument (generator, "
          "synthesizer, etc) plugin.\n\n*Introduced in v0.9.4.*")
      .def_property_readonly(
          "has_shared_container",
          [](ExternalPlugin<juce::AudioUnitPluginFormat> &plugin) {
            return plugin.foundPluginDescription.hasSharedContainer;
          },
          "True iff this plugin is part of a multi-plugin "
          "container.\n\n*Introduced in v0.9.4.*")
      .def_property_readonly(
          "identifier",
          [](ExternalPlugin<juce::AudioUnitPluginFormat> &plugin) {
            return plugin.foundPluginDescription.createIdentifierString()
                .toStdString();
          },
          "A string that can be saved and used to uniquely identify this "
          "plugin (and version) again.\n\n*Introduced in v0.9.4.*")
>>>>>>> 9ab77d33
      .def_property_readonly(
          "_parameters",
          &ExternalPlugin<juce::AudioUnitPluginFormat>::getParameters,
          py::return_value_policy::reference_internal)
      .def("_get_parameter",
           &ExternalPlugin<juce::AudioUnitPluginFormat>::getParameter,
           py::return_value_policy::reference_internal)
      .def("show_editor",
           &ExternalPlugin<juce::AudioUnitPluginFormat>::showEditor,
           SHOW_EDITOR_DOCSTRING, py::arg("close_event") = py::none())
      .def(
          "process",
          [](std::shared_ptr<Plugin> self, const py::array inputArray,
             double sampleRate, unsigned int bufferSize, bool reset) {
            return process(inputArray, sampleRate, {self}, bufferSize, reset);
          },
          EXTERNAL_PLUGIN_PROCESS_DOCSTRING, py::arg("input_array"),
          py::arg("sample_rate"), py::arg("buffer_size") = DEFAULT_BUFFER_SIZE,
          py::arg("reset") = true)
      .def(
          "__call__",
          [](std::shared_ptr<Plugin> self, const py::array inputArray,
             double sampleRate, unsigned int bufferSize, bool reset) {
            return process(inputArray, sampleRate, {self}, bufferSize, reset);
          },
          "Run an audio or MIDI buffer through this plugin, returning "
          "audio. Alias for :py:meth:`process`.",
          py::arg("input_array"), py::arg("sample_rate"),
          py::arg("buffer_size") = DEFAULT_BUFFER_SIZE, py::arg("reset") = true)
      .def("process",
           &ExternalPlugin<juce::AudioUnitPluginFormat>::renderMIDIMessages,
           EXTERNAL_PLUGIN_PROCESS_DOCSTRING, py::arg("midi_messages"),
           py::arg("duration"), py::arg("sample_rate"),
           py::arg("num_channels") = 2,
           py::arg("buffer_size") = DEFAULT_BUFFER_SIZE,
           py::arg("reset") = true)
      .def("__call__",
           &ExternalPlugin<juce::AudioUnitPluginFormat>::renderMIDIMessages,
           "Run an audio or MIDI buffer through this plugin, returning "
           "audio. Alias for :py:meth:`process`.",
           py::arg("midi_messages"), py::arg("duration"),
           py::arg("sample_rate"), py::arg("num_channels") = 2,
           py::arg("buffer_size") = DEFAULT_BUFFER_SIZE,
           py::arg("reset") = true)
      .def_readwrite(
          "_reload_type",
          &ExternalPlugin<juce::AudioUnitPluginFormat>::reloadType,
          "The behavior that this plugin exhibits when .reset() is called. "
          "This is an internal attribute which gets set on plugin "
          "instantiation and should only be accessed for debugging and "
          "testing.");
#endif
}

} // namespace Pedalboard<|MERGE_RESOLUTION|>--- conflicted
+++ resolved
@@ -1636,14 +1636,6 @@
            &ExternalPlugin<juce::PatchedVST3PluginFormat>::loadPresetData,
            "Load a VST3 preset file in .vstpreset format.",
            py::arg("preset_file_path"))
-      .def(
-          "set_state",
-          [](ExternalPlugin<juce::PatchedVST3PluginFormat> &plugin,
-             const py::bytes &state) {
-            py::buffer_info info(py::buffer(state).request());
-            plugin.setState(info.ptr, static_cast<size_t>(info.size));
-          },
-          "Set the complete state of the plugin.", py::arg("state"))
       .def_static(
           "get_plugin_names_for_file",
           [](std::string filename) {
@@ -1667,16 +1659,20 @@
             return plugin.getName().toStdString();
           },
           "The name of this plugin.")
-      .def_property_readonly(
-<<<<<<< HEAD
+      .def_property(
           "state",
           [](const ExternalPlugin<juce::PatchedVST3PluginFormat> &plugin) {
             juce::MemoryBlock state;
             plugin.getState(state);
             return py::bytes((const char *)state.getData(), state.getSize());
           },
-          "A binary blob containing the complete plugin state.")
-=======
+          [](ExternalPlugin<juce::PatchedVST3PluginFormat> &plugin,
+             const py::bytes &state) {
+            py::buffer_info info(py::buffer(state).request());
+            plugin.setState(info.ptr, static_cast<size_t>(info.size));
+          },
+          "A :py:class:`bytes` object containing the complete plugin state.")
+      .def_property_readonly(
           "descriptive_name",
           [](ExternalPlugin<juce::PatchedVST3PluginFormat> &plugin) {
             return plugin.foundPluginDescription.descriptiveName.toStdString();
@@ -1727,7 +1723,6 @@
           },
           "A string that can be saved and used to uniquely identify this "
           "plugin (and version) again.\n\n*Introduced in v0.9.4.*")
->>>>>>> 9ab77d33
       .def_property_readonly(
           "_parameters",
           &ExternalPlugin<juce::PatchedVST3PluginFormat>::getParameters,
@@ -1838,14 +1833,6 @@
              ss << ">";
              return ss.str();
            })
-      .def(
-          "set_state",
-          [](ExternalPlugin<juce::AudioUnitPluginFormat> &plugin,
-             const py::bytes &state) {
-            py::buffer_info info(py::buffer(state).request());
-            plugin.setState(info.ptr, static_cast<size_t>(info.size));
-          },
-          "Set the complete state of the plugin.", py::arg("state"))
       .def_static(
           "get_plugin_names_for_file",
           [](std::string filename) {
@@ -1873,16 +1860,20 @@
             return plugin.getName().toStdString();
           },
           "The name of this plugin, as reported by the plugin itself.")
-      .def_property_readonly(
-<<<<<<< HEAD
+      .def_property(
           "state",
-          [](const ExternalPlugin<juce::AudioUnitPluginFormat> &plugin) {
+          [](const ExternalPlugin<juce::PatchedVST3PluginFormat> &plugin) {
             juce::MemoryBlock state;
             plugin.getState(state);
             return py::bytes((const char *)state.getData(), state.getSize());
           },
-          "A binary blob containing the complete plugin state.")
-=======
+          [](ExternalPlugin<juce::PatchedVST3PluginFormat> &plugin,
+             const py::bytes &state) {
+            py::buffer_info info(py::buffer(state).request());
+            plugin.setState(info.ptr, static_cast<size_t>(info.size));
+          },
+          "A :py:class:`bytes` object containing the complete plugin state.")
+      .def_property_readonly(
           "name",
           [](ExternalPlugin<juce::AudioUnitPluginFormat> &plugin) {
             return plugin.getName().toStdString();
@@ -1939,7 +1930,6 @@
           },
           "A string that can be saved and used to uniquely identify this "
           "plugin (and version) again.\n\n*Introduced in v0.9.4.*")
->>>>>>> 9ab77d33
       .def_property_readonly(
           "_parameters",
           &ExternalPlugin<juce::AudioUnitPluginFormat>::getParameters,

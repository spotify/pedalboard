--- conflicted
+++ resolved
@@ -60,15 +60,10 @@
             std::cout << specChanged << " " << !rbPtr << "\n";
             if (!rbPtr || specChanged)
             {
-<<<<<<< HEAD
-                auto stretcherOptions = RubberBand::RubberBandStretcher::OptionProcessRealTime;
-                auto rb = new RubberBandStretcher(spec.sampleRate, spec.numChannels, stretcherOptions);
-=======
                 // No need to explicitly call reset if constructing new object
 
                 // Is this appropriate to create a new object every time the spec changes?
                 auto rb = new RubberBandStretcher(spec.sampleRate, spec.numChannels, RubberBandStretcher::OptionProcessRealTime | RubberBandStretcher::OptionThreadingNever);
->>>>>>> 12aa597b
                 rb->setMaxProcessSize(spec.maximumBlockSize);
                 rb->setPitchScale(_pitchScale);
                 // rb->setDebugLevel(2);

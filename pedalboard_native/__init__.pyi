"""This module provides classes and functions for generating and adding effects to audio. Most classes in this module are subclasses of ``Plugin``, each of which allows applying effects to an audio buffer or stream.

For audio I/O classes (i.e.: reading and writing audio files), see ``pedalboard.io``."""

from __future__ import annotations
import pedalboard_native

import typing

original_overload = typing.overload
__OVERLOADED_DOCSTRINGS = {}

def patch_overload(func):
    original_overload(func)
    if func.__doc__:
        __OVERLOADED_DOCSTRINGS[func.__qualname__] = func.__doc__
    else:
        func.__doc__ = __OVERLOADED_DOCSTRINGS.get(func.__qualname__)
    if func.__doc__:
        # Work around the fact that pybind11-stubgen generates
        # duplicate docstrings sometimes, once for each overload:
        docstring = func.__doc__
        if docstring[len(docstring) // 2 :].strip() == docstring[: -len(docstring) // 2].strip():
            func.__doc__ = docstring[len(docstring) // 2 :].strip()
    return func

typing.overload = patch_overload

from typing_extensions import Literal
from enum import Enum
import threading
import numpy

_Shape = typing.Tuple[int, ...]

__all__ = [
    "AudioUnitPlugin",
    "Bitcrush",
    "Chorus",
    "Clipping",
    "Compressor",
    "Convolution",
    "Delay",
    "Distortion",
    "ExternalPlugin",
    "GSMFullRateCompressor",
    "Gain",
    "HighShelfFilter",
    "HighpassFilter",
    "IIRFilter",
    "Invert",
    "LadderFilter",
    "Limiter",
    "LowShelfFilter",
    "LowpassFilter",
    "MP3Compressor",
    "NoiseGate",
    "PeakFilter",
    "Phaser",
    "PitchShift",
    "Plugin",
    "PluginContainer",
    "Resample",
    "Reverb",
    "VST3Plugin",
    "io",
    "process",
    "utils",
]

class Plugin:
    """
    A generic audio processing plugin. Base class of all Pedalboard plugins.
    """

    def __call__(
        self,
        input_array: numpy.ndarray,
        sample_rate: float,
        buffer_size: int = 8192,
        reset: bool = True,
    ) -> numpy.ndarray[typing.Any, numpy.dtype[numpy.float32]]:
        """
        Run an audio buffer through this plugin. Alias for :py:meth:`process`.
        """

    def process(
        self,
        input_array: numpy.ndarray,
        sample_rate: float,
        buffer_size: int = 8192,
        reset: bool = True,
    ) -> numpy.ndarray[typing.Any, numpy.dtype[numpy.float32]]:
        """
        Run a 32-bit or 64-bit floating point audio buffer through this plugin.
        (If calling this multiple times with multiple plugins, consider creating a
        :class:`pedalboard.Pedalboard` object instead.)

        The returned array may contain up to (but not more than) the same number of
        samples as were provided. If fewer samples were returned than expected, the
        plugin has likely buffered audio inside itself. To receive the remaining
        audio, pass another audio buffer into ``process`` with ``reset`` set to
        ``True``.

        If the provided buffer uses a 64-bit datatype, it will be converted to 32-bit
        for processing.

        The provided ``buffer_size`` argument will be used to control the size of
        each chunk of audio provided to the plugin. Higher buffer sizes may speed up
        processing at the expense of memory usage.

        The ``reset`` flag determines if all of the plugins should be reset before
        processing begins, clearing any state from previous calls to ``process``.
        If calling ``process`` multiple times while processing the same audio file
        or buffer, set ``reset`` to ``False``.

        .. note::
            The :py:meth:`process` method can also be used via :py:meth:`__call__`;
            i.e.: just calling this object like a function (``my_plugin(...)``) will
            automatically invoke :py:meth:`process` with the same arguments.


        """

    def reset(self) -> None:
        """
        Clear any internal state stored by this plugin (e.g.: reverb tails, delay lines, LFO state, etc). The values of plugin parameters will remain unchanged.
        """

    @property
    def is_effect(self) -> bool:
        """
        True iff this plugin is an audio effect and accepts audio as input.

        *Introduced in v0.7.4.*


        """

    @property
    def is_instrument(self) -> bool:
        """
        True iff this plugin is not an audio effect and accepts only MIDI input, not audio.

        *Introduced in v0.7.4.*


        """
    pass

class Bitcrush(Plugin):
    """
    A plugin that reduces the signal to a given bit depth, giving the audio a lo-fi, digitized sound. Floating-point bit depths are supported.

    Bitcrushing changes the amount of "vertical" resolution used for an audio signal (i.e.: how many unique values could be used to represent each sample). For an effect that changes the "horizontal" resolution (i.e.: how many samples are available per second), see :class:`pedalboard.Resample`.
    """

    def __init__(self, bit_depth: float = 8) -> None: ...
    def __repr__(self) -> str: ...
    @property
    def bit_depth(self) -> float:
        """
        The bit depth to quantize the signal to. Must be between 0 and 32 bits. May be an integer, decimal, or floating-point value. Each audio sample will be quantized onto ``2 ** bit_depth`` values.


        """

    @bit_depth.setter
    def bit_depth(self, arg1: float) -> None:
        """
        The bit depth to quantize the signal to. Must be between 0 and 32 bits. May be an integer, decimal, or floating-point value. Each audio sample will be quantized onto ``2 ** bit_depth`` values.
        """
    pass

class Chorus(Plugin):
    """
    A basic chorus effect.

    This audio effect can be controlled via the speed and depth of the LFO controlling the frequency response, a mix control, a feedback control, and the centre delay of the modulation.

    Note: To get classic chorus sounds try to use a centre delay time around 7-8 ms with a low feeback volume and a low depth. This effect can also be used as a flanger with a lower centre delay time and a lot of feedback, and as a vibrato effect if the mix value is 1.
    """

    def __init__(
        self,
        rate_hz: float = 1.0,
        depth: float = 0.25,
        centre_delay_ms: float = 7.0,
        feedback: float = 0.0,
        mix: float = 0.5,
    ) -> None: ...
    def __repr__(self) -> str: ...
    @property
    def centre_delay_ms(self) -> float:
        """ """

    @centre_delay_ms.setter
    def centre_delay_ms(self, arg1: float) -> None:
        pass

    @property
    def depth(self) -> float:
        """ """

    @depth.setter
    def depth(self, arg1: float) -> None:
        pass

    @property
    def feedback(self) -> float:
        """ """

    @feedback.setter
    def feedback(self, arg1: float) -> None:
        pass

    @property
    def mix(self) -> float:
        """ """

    @mix.setter
    def mix(self, arg1: float) -> None:
        pass

    @property
    def rate_hz(self) -> float:
        """
        The speed of the chorus effect's low-frequency oscillator (LFO), in Hertz. This value must be between 0 Hz and 100 Hz.


        """

    @rate_hz.setter
    def rate_hz(self, arg1: float) -> None:
        """
        The speed of the chorus effect's low-frequency oscillator (LFO), in Hertz. This value must be between 0 Hz and 100 Hz.
        """
    pass

class Clipping(Plugin):
    """
    A distortion plugin that adds hard distortion to the signal by clipping the signal at the provided threshold (in decibels).
    """

    def __init__(self, threshold_db: float = -6.0) -> None: ...
    def __repr__(self) -> str: ...
    @property
    def threshold_db(self) -> float:
        """ """

    @threshold_db.setter
    def threshold_db(self, arg1: float) -> None:
        pass
    pass

class Compressor(Plugin):
    """
    A dynamic range compressor, used to reduce the volume of loud sounds and "compress" the loudness of the signal.

    For a lossy compression algorithm that introduces noise or artifacts, see ``pedalboard.MP3Compressor`` or ``pedalboard.GSMCompressor``.
    """

    def __init__(
        self,
        threshold_db: float = 0,
        ratio: float = 1,
        attack_ms: float = 1.0,
        release_ms: float = 100,
    ) -> None: ...
    def __repr__(self) -> str: ...
    @property
    def attack_ms(self) -> float:
        """ """

    @attack_ms.setter
    def attack_ms(self, arg1: float) -> None:
        pass

    @property
    def ratio(self) -> float:
        """ """

    @ratio.setter
    def ratio(self, arg1: float) -> None:
        pass

    @property
    def release_ms(self) -> float:
        """ """

    @release_ms.setter
    def release_ms(self, arg1: float) -> None:
        pass

    @property
    def threshold_db(self) -> float:
        """ """

    @threshold_db.setter
    def threshold_db(self, arg1: float) -> None:
        pass
    pass

class Convolution(Plugin):
    """
    An audio convolution, suitable for things like speaker simulation or reverb modeling.
    """

    def __init__(self, impulse_response_filename: str, mix: float = 1.0) -> None: ...
    def __repr__(self) -> str: ...
    @property
    def impulse_response_filename(self) -> str:
        """ """

    @property
    def mix(self) -> float:
        """ """

    @mix.setter
    def mix(self, arg1: float) -> None:
        pass
    pass

class Delay(Plugin):
    """
    A digital delay plugin with controllable delay time, feedback percentage, and dry/wet mix.
    """

    def __init__(
        self, delay_seconds: float = 0.5, feedback: float = 0.0, mix: float = 0.5
    ) -> None: ...
    def __repr__(self) -> str: ...
    @property
    def delay_seconds(self) -> float:
        """ """

    @delay_seconds.setter
    def delay_seconds(self, arg1: float) -> None:
        pass

    @property
    def feedback(self) -> float:
        """ """

    @feedback.setter
    def feedback(self, arg1: float) -> None:
        pass

    @property
    def mix(self) -> float:
        """ """

    @mix.setter
    def mix(self, arg1: float) -> None:
        pass
    pass

class Distortion(Plugin):
    """
    A distortion effect, which applies a non-linear (``tanh``, or hyperbolic tangent) waveshaping function to apply harmonically pleasing distortion to a signal.

    This plugin produces a signal that is roughly equivalent to running: ``def distortion(x): return tanh(x * db_to_gain(drive_db))``
    """

    def __init__(self, drive_db: float = 25) -> None: ...
    def __repr__(self) -> str: ...
    @property
    def drive_db(self) -> float:
        """ """

    @drive_db.setter
    def drive_db(self, arg1: float) -> None:
        pass
    pass

class ExternalPlugin(Plugin):
    """
    A wrapper around a third-party effect plugin.

    Don't use this directly; use one of :class:`pedalboard.VST3Plugin` or :class:`pedalboard.AudioUnitPlugin` instead.
    """

    @typing.overload
    def __call__(
        self,
        input_array: numpy.ndarray,
        sample_rate: float,
        buffer_size: int = 8192,
        reset: bool = True,
    ) -> numpy.ndarray[typing.Any, numpy.dtype[numpy.float32]]:
        """
        Run an audio or MIDI buffer through this plugin, returning audio. Alias for :py:meth:`process`.

        Run an audio or MIDI buffer through this plugin, returning audio. Alias for :py:meth:`process`.
        """

    @typing.overload
    def __call__(
        self,
        midi_messages: object,
        duration: float,
        sample_rate: float,
        num_channels: int = 2,
        buffer_size: int = 8192,
        reset: bool = True,
    ) -> numpy.ndarray[typing.Any, numpy.dtype[numpy.float32]]: ...
    @typing.overload
    def process(
        self,
        midi_messages: object,
        duration: float,
        sample_rate: float,
        num_channels: int = 2,
        buffer_size: int = 8192,
        reset: bool = True,
    ) -> numpy.ndarray[typing.Any, numpy.dtype[numpy.float32]]:
        """
        Pass a buffer of audio (as a 32- or 64-bit NumPy array) *or* a list of
        MIDI messages to this plugin, returning audio.

        (If calling this multiple times with multiple effect plugins, consider
        creating a :class:`pedalboard.Pedalboard` object instead.)

        When provided audio as input, the returned array may contain up to (but not
        more than) the same number of samples as were provided. If fewer samples
        were returned than expected, the plugin has likely buffered audio inside
        itself. To receive the remaining audio, pass another audio buffer into
        ``process`` with ``reset`` set to ``True``.

        If the provided buffer uses a 64-bit datatype, it will be converted to 32-bit
        for processing.

        If provided MIDI messages as input, the provided ``midi_messages`` must be
        a Python ``List`` containing one of the following types:

         - Objects with a ``bytes()`` method and ``time`` property (such as :doc:`mido:messages`
           from :doc:`mido:index`, not included with Pedalboard)
         - Tuples that look like: ``(midi_bytes: bytes, timestamp_in_seconds: float)``
         - Tuples that look like: ``(midi_bytes: List[int], timestamp_in_seconds: float)``

        The returned array will contain ``duration`` seconds worth of audio at the
        provided ``sample_rate``.

        Each MIDI message will be sent to the plugin at its
        timestamp, where a timestamp of ``0`` indicates the start of the buffer, and
        a timestamp equal to ``duration`` indicates the end of the buffer. (Any MIDI
        messages whose timestamps are greater than ``duration`` will be ignored.)

        The provided ``buffer_size`` argument will be used to control the size of
        each chunk of audio returned by the plugin at once. Higher buffer sizes may
        speed up processing, but may cause increased memory usage.

        The ``reset`` flag determines if this plugin should be reset before
        processing begins, clearing any state from previous calls to ``process``.
        If calling ``process`` multiple times while processing the same audio or
        MIDI stream, set ``reset`` to ``False``.

        .. note::
            The :py:meth:`process` method can also be used via :py:meth:`__call__`;
            i.e.: just calling this object like a function (``my_plugin(...)``) will
            automatically invoke :py:meth:`process` with the same arguments.


        Examples
        --------

        Running audio through an external effect plugin::

           from pedalboard import load_plugin
           from pedalboard.io import AudioFile

           plugin = load_plugin("../path-to-my-plugin-file")
           assert plugin.is_effect
           with AudioFile("input-audio.wav") as f:
               output_audio = plugin(f.read(), f.samplerate)


        Rendering MIDI via an external instrument plugin::

           from pedalboard import load_plugin
           from pedalboard.io import AudioFile
           from mido import Message # not part of Pedalboard, but convenient!

           plugin = load_plugin("../path-to-my-plugin-file")
           assert plugin.is_instrument

           sample_rate = 44100
           num_channels = 2
           with AudioFile("output-audio.wav", "w", sample_rate, num_channels) as f:
               f.write(plugin(
                   [Message("note_on", note=60), Message("note_off", note=60, time=4)],
                   sample_rate=sample_rate,
                   duration=5,
                   num_channels=num_channels
               ))


        *Support for instrument plugins introduced in v0.7.4.*



        Pass a buffer of audio (as a 32- or 64-bit NumPy array) *or* a list of
        MIDI messages to this plugin, returning audio.

        (If calling this multiple times with multiple effect plugins, consider
        creating a :class:`pedalboard.Pedalboard` object instead.)

        When provided audio as input, the returned array may contain up to (but not
        more than) the same number of samples as were provided. If fewer samples
        were returned than expected, the plugin has likely buffered audio inside
        itself. To receive the remaining audio, pass another audio buffer into
        ``process`` with ``reset`` set to ``True``.

        If the provided buffer uses a 64-bit datatype, it will be converted to 32-bit
        for processing.

        If provided MIDI messages as input, the provided ``midi_messages`` must be
        a Python ``List`` containing one of the following types:

         - Objects with a ``bytes()`` method and ``time`` property (such as :doc:`mido:messages`
           from :doc:`mido:index`, not included with Pedalboard)
         - Tuples that look like: ``(midi_bytes: bytes, timestamp_in_seconds: float)``
         - Tuples that look like: ``(midi_bytes: List[int], timestamp_in_seconds: float)``

        The returned array will contain ``duration`` seconds worth of audio at the
        provided ``sample_rate``.

        Each MIDI message will be sent to the plugin at its
        timestamp, where a timestamp of ``0`` indicates the start of the buffer, and
        a timestamp equal to ``duration`` indicates the end of the buffer. (Any MIDI
        messages whose timestamps are greater than ``duration`` will be ignored.)

        The provided ``buffer_size`` argument will be used to control the size of
        each chunk of audio returned by the plugin at once. Higher buffer sizes may
        speed up processing, but may cause increased memory usage.

        The ``reset`` flag determines if this plugin should be reset before
        processing begins, clearing any state from previous calls to ``process``.
        If calling ``process`` multiple times while processing the same audio or
        MIDI stream, set ``reset`` to ``False``.

        .. note::
            The :py:meth:`process` method can also be used via :py:meth:`__call__`;
            i.e.: just calling this object like a function (``my_plugin(...)``) will
            automatically invoke :py:meth:`process` with the same arguments.


        Examples
        --------

        Running audio through an external effect plugin::

           from pedalboard import load_plugin
           from pedalboard.io import AudioFile

           plugin = load_plugin("../path-to-my-plugin-file")
           assert plugin.is_effect
           with AudioFile("input-audio.wav") as f:
               output_audio = plugin(f.read(), f.samplerate)


        Rendering MIDI via an external instrument plugin::

           from pedalboard import load_plugin
           from pedalboard.io import AudioFile
           from mido import Message # not part of Pedalboard, but convenient!

           plugin = load_plugin("../path-to-my-plugin-file")
           assert plugin.is_instrument

           sample_rate = 44100
           num_channels = 2
           with AudioFile("output-audio.wav", "w", sample_rate, num_channels) as f:
               f.write(plugin(
                   [Message("note_on", note=60), Message("note_off", note=60, time=4)],
                   sample_rate=sample_rate,
                   duration=5,
                   num_channels=num_channels
               ))


        *Support for instrument plugins introduced in v0.7.4.*

        """

    @typing.overload
    def process(
        self,
        input_array: numpy.ndarray,
        sample_rate: float,
        buffer_size: int = 8192,
        reset: bool = True,
    ) -> numpy.ndarray[typing.Any, numpy.dtype[numpy.float32]]: ...
    pass

class Gain(Plugin):
    """
    A gain plugin that increases or decreases the volume of a signal by amplifying or attenuating it by the provided value (in decibels). No distortion or other effects are applied.

    Think of this as a volume control.
    """

    def __init__(self, gain_db: float = 1.0) -> None: ...
    def __repr__(self) -> str: ...
    @property
    def gain_db(self) -> float:
        """ """

    @gain_db.setter
    def gain_db(self, arg1: float) -> None:
        pass
    pass

class IIRFilter(Plugin):
    """
    An abstract class that implements various kinds of infinite impulse response (IIR) filter designs. This should not be used directly; use :class:`HighShelfFilter`, :class:`LowShelfFilter`, or :class:`PeakFilter` directly instead.
    """

    pass

class HighpassFilter(Plugin):
    """
    Apply a first-order high-pass filter with a roll-off of 6dB/octave. The cutoff frequency will be attenuated by -3dB (i.e.: :math:`\\frac{1}{\\sqrt{2}}` as loud, expressed as a gain factor) and lower frequencies will be attenuated by a further 6dB per octave.)
    """

    def __init__(self, cutoff_frequency_hz: float = 50) -> None: ...
    def __repr__(self) -> str: ...
    @property
    def cutoff_frequency_hz(self) -> float:
        """ """

    @cutoff_frequency_hz.setter
    def cutoff_frequency_hz(self, arg1: float) -> None:
        pass
    pass

class HighShelfFilter(IIRFilter, Plugin):
    """
    A high shelf filter plugin with variable Q and gain, as would be used in an equalizer. Frequencies above the cutoff frequency will be boosted (or cut) by the provided gain (in decibels).
    """

    def __init__(
        self, cutoff_frequency_hz: float = 440, gain_db: float = 0.0, q: float = 0.7071067690849304
    ) -> None: ...
    def __repr__(self) -> str: ...
    @property
    def cutoff_frequency_hz(self) -> float:
        """ """

    @cutoff_frequency_hz.setter
    def cutoff_frequency_hz(self, arg1: float) -> None:
        pass

    @property
    def gain_db(self) -> float:
        """ """

    @gain_db.setter
    def gain_db(self, arg1: float) -> None:
        pass

    @property
    def q(self) -> float:
        """ """

    @q.setter
    def q(self, arg1: float) -> None:
        pass
    pass

class Invert(Plugin):
    """
    Flip the polarity of the signal. This effect is not audible on its own and takes no parameters. This effect is mathematically identical to ``def invert(x): return -x``.

    Inverting a signal may be useful to cancel out signals in many cases; for instance, ``Invert`` can be used with the ``Mix`` plugin to remove the original signal from an effects chain that contains multiple signals.
    """

    def __repr__(self) -> str: ...
    pass

class LadderFilter(Plugin):
    """
    A multi-mode audio filter based on the classic Moog synthesizer ladder filter, invented by Dr. Bob Moog in 1968.

    Depending on the filter's mode, frequencies above, below, or on both sides of the cutoff frequency will be attenuated. Higher values for the ``resonance`` parameter may cause peaks in the frequency response around the cutoff frequency.
    """

    class Mode(Enum):
        """
        The type of filter architecture to use.
        """

        LPF12 = 0  # fmt: skip
        """
        A low-pass filter with 12 dB of attenuation per octave above the cutoff frequency.
        """
        HPF12 = 1  # fmt: skip
        """
        A high-pass filter with 12 dB of attenuation per octave below the cutoff frequency.
        """
        BPF12 = 2  # fmt: skip
        """
        A band-pass filter with 12 dB of attenuation per octave on both sides of the cutoff frequency.
        """
        LPF24 = 3  # fmt: skip
        """
        A low-pass filter with 24 dB of attenuation per octave above the cutoff frequency.
        """
        HPF24 = 4  # fmt: skip
        """
        A high-pass filter with 24 dB of attenuation per octave below the cutoff frequency.
        """
        BPF24 = 5  # fmt: skip
        """
        A band-pass filter with 24 dB of attenuation per octave on both sides of the cutoff frequency.
        """

    def __init__(
        self,
        mode: LadderFilter.Mode = Mode.LPF12,
        cutoff_hz: float = 200,
        resonance: float = 0,
        drive: float = 1.0,
    ) -> None: ...
    def __repr__(self) -> str: ...
    @property
    def cutoff_hz(self) -> float:
        """ """

    @cutoff_hz.setter
    def cutoff_hz(self, arg1: float) -> None:
        pass

    @property
    def drive(self) -> float:
        """ """

    @drive.setter
    def drive(self, arg1: float) -> None:
        pass

    @property
    def mode(self) -> LadderFilter.Mode:
        """ """

    @mode.setter
    def mode(self, arg1: LadderFilter.Mode) -> None:
        pass

    @property
    def resonance(self) -> float:
        """ """

    @resonance.setter
    def resonance(self, arg1: float) -> None:
        pass
    BPF12: pedalboard_native.LadderFilter.Mode  # value = <Mode.BPF12: 2>
    BPF24: pedalboard_native.LadderFilter.Mode  # value = <Mode.BPF24: 5>
    HPF12: pedalboard_native.LadderFilter.Mode  # value = <Mode.HPF12: 1>
    HPF24: pedalboard_native.LadderFilter.Mode  # value = <Mode.HPF24: 4>
    LPF12: pedalboard_native.LadderFilter.Mode  # value = <Mode.LPF12: 0>
    LPF24: pedalboard_native.LadderFilter.Mode  # value = <Mode.LPF24: 3>
    pass

class Limiter(Plugin):
    """
    A simple limiter with standard threshold and release time controls, featuring two compressors and a hard clipper at 0 dB.
    """

    def __init__(self, threshold_db: float = -10.0, release_ms: float = 100.0) -> None: ...
    def __repr__(self) -> str: ...
    @property
    def release_ms(self) -> float:
        """ """

    @release_ms.setter
    def release_ms(self, arg1: float) -> None:
        pass

    @property
    def threshold_db(self) -> float:
        """ """

    @threshold_db.setter
    def threshold_db(self, arg1: float) -> None:
        pass
    pass

class LowShelfFilter(IIRFilter, Plugin):
    """
    A low shelf filter with variable Q and gain, as would be used in an equalizer. Frequencies below the cutoff frequency will be boosted (or cut) by the provided gain value.
    """

    def __init__(
        self, cutoff_frequency_hz: float = 440, gain_db: float = 0.0, q: float = 0.7071067690849304
    ) -> None: ...
    def __repr__(self) -> str: ...
    @property
    def cutoff_frequency_hz(self) -> float:
        """ """

    @cutoff_frequency_hz.setter
    def cutoff_frequency_hz(self, arg1: float) -> None:
        pass

    @property
    def gain_db(self) -> float:
        """ """

    @gain_db.setter
    def gain_db(self, arg1: float) -> None:
        pass

    @property
    def q(self) -> float:
        """ """

    @q.setter
    def q(self, arg1: float) -> None:
        pass
    pass

class LowpassFilter(Plugin):
    """
    Apply a first-order low-pass filter with a roll-off of 6dB/octave. The cutoff frequency will be attenuated by -3dB (i.e.: 0.707x as loud).
    """

    def __init__(self, cutoff_frequency_hz: float = 50) -> None: ...
    def __repr__(self) -> str: ...
    @property
    def cutoff_frequency_hz(self) -> float:
        """ """

    @cutoff_frequency_hz.setter
    def cutoff_frequency_hz(self, arg1: float) -> None:
        pass
    pass

class MP3Compressor(Plugin):
    """
    An MP3 compressor plugin that runs the LAME MP3 encoder in real-time to add compression artifacts to the audio stream.

    Currently only supports variable bit-rate mode (VBR) and accepts a floating-point VBR quality value (between 0.0 and 10.0; lower is better).

    Note that the MP3 format only supports 32kHz, 44.1kHz, and 48kHz audio; if an unsupported sample rate is provided, an exception will be thrown at processing time.
    """

    def __init__(self, vbr_quality: float = 2.0) -> None: ...
    def __repr__(self) -> str: ...
    @property
    def vbr_quality(self) -> float:
        """ """

    @vbr_quality.setter
    def vbr_quality(self, arg1: float) -> None:
        pass
    pass

class NoiseGate(Plugin):
    """
    A simple noise gate with standard threshold, ratio, attack time and release time controls. Can be used as an expander if the ratio is low.
    """

    def __init__(
        self,
        threshold_db: float = -100.0,
        ratio: float = 10,
        attack_ms: float = 1.0,
        release_ms: float = 100.0,
    ) -> None: ...
    def __repr__(self) -> str: ...
    @property
    def attack_ms(self) -> float:
        """ """

    @attack_ms.setter
    def attack_ms(self, arg1: float) -> None:
        pass

    @property
    def ratio(self) -> float:
        """ """

    @ratio.setter
    def ratio(self, arg1: float) -> None:
        pass

    @property
    def release_ms(self) -> float:
        """ """

    @release_ms.setter
    def release_ms(self, arg1: float) -> None:
        pass

    @property
    def threshold_db(self) -> float:
        """ """

    @threshold_db.setter
    def threshold_db(self, arg1: float) -> None:
        pass
    pass

class PeakFilter(IIRFilter, Plugin):
    """
    A peak (or notch) filter with variable Q and gain, as would be used in an equalizer. Frequencies around the cutoff frequency will be boosted (or cut) by the provided gain value.
    """

    def __init__(
        self, cutoff_frequency_hz: float = 440, gain_db: float = 0.0, q: float = 0.7071067690849304
    ) -> None: ...
    def __repr__(self) -> str: ...
    @property
    def cutoff_frequency_hz(self) -> float:
        """ """

    @cutoff_frequency_hz.setter
    def cutoff_frequency_hz(self, arg1: float) -> None:
        pass

    @property
    def gain_db(self) -> float:
        """ """

    @gain_db.setter
    def gain_db(self, arg1: float) -> None:
        pass

    @property
    def q(self) -> float:
        """ """

    @q.setter
    def q(self, arg1: float) -> None:
        pass
    pass

class Phaser(Plugin):
    """
    A 6 stage phaser that modulates first order all-pass filters to create sweeping notches in the magnitude frequency response. This audio effect can be controlled with standard phaser parameters: the speed and depth of the LFO controlling the frequency response, a mix control, a feedback control, and the centre frequency of the modulation.
    """

    def __init__(
        self,
        rate_hz: float = 1.0,
        depth: float = 0.5,
        centre_frequency_hz: float = 1300.0,
        feedback: float = 0.0,
        mix: float = 0.5,
    ) -> None: ...
    def __repr__(self) -> str: ...
    @property
    def centre_frequency_hz(self) -> float:
        """ """

    @centre_frequency_hz.setter
    def centre_frequency_hz(self, arg1: float) -> None:
        pass

    @property
    def depth(self) -> float:
        """ """

    @depth.setter
    def depth(self, arg1: float) -> None:
        pass

    @property
    def feedback(self) -> float:
        """ """

    @feedback.setter
    def feedback(self, arg1: float) -> None:
        pass

    @property
    def mix(self) -> float:
        """ """

    @mix.setter
    def mix(self, arg1: float) -> None:
        pass

    @property
    def rate_hz(self) -> float:
        """ """

    @rate_hz.setter
    def rate_hz(self, arg1: float) -> None:
        pass
    pass

class PitchShift(Plugin):
    """
    A pitch shifting effect that can change the pitch of audio without affecting its duration.

    This effect uses `Chris Cannam's wonderful *Rubber Band* library <https://breakfastquay.com/rubberband/>`_ audio stretching library.
    """

    def __init__(self, semitones: float = 0.0) -> None: ...
    def __repr__(self) -> str: ...
    @property
    def semitones(self) -> float:
        """ """

    @semitones.setter
    def semitones(self, arg1: float) -> None:
        pass
    pass

class AudioUnitPlugin(ExternalPlugin):
    """
    A wrapper around third-party, audio effect or instrument
    plugins in `Apple's Audio Unit <https://en.wikipedia.org/wiki/Audio_Units>`_
    format.

    Audio Unit plugins are only supported on macOS. This class will be
    unavailable on non-macOS platforms. Plugin files must be installed
    in the appropriate system-wide path for them to be
    loadable (usually ``/Library/Audio/Plug-Ins/Components/`` or
    ``~/Library/Audio/Plug-Ins/Components/``).

    For a plugin wrapper that works on Windows and Linux as well,
    see :class:`pedalboard.VST3Plugin`.)

    .. warning::
        Some Audio Unit plugins may throw errors, hang, generate incorrect output, or
        outright crash if called from background threads. If you find that a Audio Unit
        plugin is not working as expected, try calling it from the main thread
        instead and `open a GitHub Issue to track the incompatibility
        <https://github.com/spotify/pedalboard/issues/new>`_.

    *Support for instrument plugins introduced in v0.7.4.*

    *Support for running Audio Unit plugins on background threads introduced in v0.8.8.*

    *Support for loading AUv3 plugins (``.appex`` bundles) introduced in v0.9.5.*
    """

    @typing.overload
    def __call__(
        self,
        input_array: numpy.ndarray,
        sample_rate: float,
        buffer_size: int = 8192,
        reset: bool = True,
    ) -> numpy.ndarray[typing.Any, numpy.dtype[numpy.float32]]:
        """
        Run an audio or MIDI buffer through this plugin, returning audio. Alias for :py:meth:`process`.

        Run an audio or MIDI buffer through this plugin, returning audio. Alias for :py:meth:`process`.
        """

    @typing.overload
    def __call__(
        self,
        midi_messages: object,
        duration: float,
        sample_rate: float,
        num_channels: int = 2,
        buffer_size: int = 8192,
        reset: bool = True,
    ) -> numpy.ndarray[typing.Any, numpy.dtype[numpy.float32]]: ...
    def __init__(
        self,
        path_to_plugin_file: str,
        parameter_values: object = None,
        plugin_name: typing.Optional[str] = None,
        initialization_timeout: float = 10.0,
    ) -> None: ...
    def __repr__(self) -> str: ...
    def _get_parameter(self, arg0: str) -> _AudioProcessorParameter: ...
    @staticmethod
    def get_plugin_names_for_file(filename: str) -> typing.List[str]:
        """
        Return a list of plugin names contained within a given Audio Unit bundle (i.e.: a ``.component`` or ``.appex`` file). If the provided file cannot be scanned, an ``ImportError`` will be raised.

        Note that most Audio Units have a single plugin inside, but this method can be useful to determine if multiple plugins are present in one bundle, and if so, what their names are.
        """

    @typing.overload
    def process(
        self,
        input_array: numpy.ndarray,
        sample_rate: float,
        buffer_size: int = 8192,
        reset: bool = True,
    ) -> numpy.ndarray[typing.Any, numpy.dtype[numpy.float32]]:
        """
        Pass a buffer of audio (as a 32- or 64-bit NumPy array) *or* a list of
        MIDI messages to this plugin, returning audio.

        (If calling this multiple times with multiple effect plugins, consider
        creating a :class:`pedalboard.Pedalboard` object instead.)

        When provided audio as input, the returned array may contain up to (but not
        more than) the same number of samples as were provided. If fewer samples
        were returned than expected, the plugin has likely buffered audio inside
        itself. To receive the remaining audio, pass another audio buffer into
        ``process`` with ``reset`` set to ``True``.

        If the provided buffer uses a 64-bit datatype, it will be converted to 32-bit
        for processing.

        If provided MIDI messages as input, the provided ``midi_messages`` must be
        a Python ``List`` containing one of the following types:

         - Objects with a ``bytes()`` method and ``time`` property (such as :doc:`mido:messages`
           from :doc:`mido:index`, not included with Pedalboard)
         - Tuples that look like: ``(midi_bytes: bytes, timestamp_in_seconds: float)``
         - Tuples that look like: ``(midi_bytes: List[int], timestamp_in_seconds: float)``

        The returned array will contain ``duration`` seconds worth of audio at the
        provided ``sample_rate``.

        Each MIDI message will be sent to the plugin at its
        timestamp, where a timestamp of ``0`` indicates the start of the buffer, and
        a timestamp equal to ``duration`` indicates the end of the buffer. (Any MIDI
        messages whose timestamps are greater than ``duration`` will be ignored.)

        The provided ``buffer_size`` argument will be used to control the size of
        each chunk of audio returned by the plugin at once. Higher buffer sizes may
        speed up processing, but may cause increased memory usage.

        The ``reset`` flag determines if this plugin should be reset before
        processing begins, clearing any state from previous calls to ``process``.
        If calling ``process`` multiple times while processing the same audio or
        MIDI stream, set ``reset`` to ``False``.

        .. note::
            The :py:meth:`process` method can also be used via :py:meth:`__call__`;
            i.e.: just calling this object like a function (``my_plugin(...)``) will
            automatically invoke :py:meth:`process` with the same arguments.


        Examples
        --------

        Running audio through an external effect plugin::

           from pedalboard import load_plugin
           from pedalboard.io import AudioFile

           plugin = load_plugin("../path-to-my-plugin-file")
           assert plugin.is_effect
           with AudioFile("input-audio.wav") as f:
               output_audio = plugin(f.read(), f.samplerate)


        Rendering MIDI via an external instrument plugin::

           from pedalboard import load_plugin
           from pedalboard.io import AudioFile
           from mido import Message # not part of Pedalboard, but convenient!

           plugin = load_plugin("../path-to-my-plugin-file")
           assert plugin.is_instrument

           sample_rate = 44100
           num_channels = 2
           with AudioFile("output-audio.wav", "w", sample_rate, num_channels) as f:
               f.write(plugin(
                   [Message("note_on", note=60), Message("note_off", note=60, time=4)],
                   sample_rate=sample_rate,
                   duration=5,
                   num_channels=num_channels
               ))


        *Support for instrument plugins introduced in v0.7.4.*



        Pass a buffer of audio (as a 32- or 64-bit NumPy array) *or* a list of
        MIDI messages to this plugin, returning audio.

        (If calling this multiple times with multiple effect plugins, consider
        creating a :class:`pedalboard.Pedalboard` object instead.)

        When provided audio as input, the returned array may contain up to (but not
        more than) the same number of samples as were provided. If fewer samples
        were returned than expected, the plugin has likely buffered audio inside
        itself. To receive the remaining audio, pass another audio buffer into
        ``process`` with ``reset`` set to ``True``.

        If the provided buffer uses a 64-bit datatype, it will be converted to 32-bit
        for processing.

        If provided MIDI messages as input, the provided ``midi_messages`` must be
        a Python ``List`` containing one of the following types:

         - Objects with a ``bytes()`` method and ``time`` property (such as :doc:`mido:messages`
           from :doc:`mido:index`, not included with Pedalboard)
         - Tuples that look like: ``(midi_bytes: bytes, timestamp_in_seconds: float)``
         - Tuples that look like: ``(midi_bytes: List[int], timestamp_in_seconds: float)``

        The returned array will contain ``duration`` seconds worth of audio at the
        provided ``sample_rate``.

        Each MIDI message will be sent to the plugin at its
        timestamp, where a timestamp of ``0`` indicates the start of the buffer, and
        a timestamp equal to ``duration`` indicates the end of the buffer. (Any MIDI
        messages whose timestamps are greater than ``duration`` will be ignored.)

        The provided ``buffer_size`` argument will be used to control the size of
        each chunk of audio returned by the plugin at once. Higher buffer sizes may
        speed up processing, but may cause increased memory usage.

        The ``reset`` flag determines if this plugin should be reset before
        processing begins, clearing any state from previous calls to ``process``.
        If calling ``process`` multiple times while processing the same audio or
        MIDI stream, set ``reset`` to ``False``.

        .. note::
            The :py:meth:`process` method can also be used via :py:meth:`__call__`;
            i.e.: just calling this object like a function (``my_plugin(...)``) will
            automatically invoke :py:meth:`process` with the same arguments.


        Examples
        --------

        Running audio through an external effect plugin::

           from pedalboard import load_plugin
           from pedalboard.io import AudioFile

           plugin = load_plugin("../path-to-my-plugin-file")
           assert plugin.is_effect
           with AudioFile("input-audio.wav") as f:
               output_audio = plugin(f.read(), f.samplerate)


        Rendering MIDI via an external instrument plugin::

           from pedalboard import load_plugin
           from pedalboard.io import AudioFile
           from mido import Message # not part of Pedalboard, but convenient!

           plugin = load_plugin("../path-to-my-plugin-file")
           assert plugin.is_instrument

           sample_rate = 44100
           num_channels = 2
           with AudioFile("output-audio.wav", "w", sample_rate, num_channels) as f:
               f.write(plugin(
                   [Message("note_on", note=60), Message("note_off", note=60, time=4)],
                   sample_rate=sample_rate,
                   duration=5,
                   num_channels=num_channels
               ))


        *Support for instrument plugins introduced in v0.7.4.*

        """

    @typing.overload
    def process(
        self,
        midi_messages: object,
        duration: float,
        sample_rate: float,
        num_channels: int = 2,
        buffer_size: int = 8192,
        reset: bool = True,
    ) -> numpy.ndarray[typing.Any, numpy.dtype[numpy.float32]]: ...
    def set_state(self, state: bytes) -> None:
        """
        Set the complete state of the plugin.
        """
    def show_editor(self, close_event: typing.Optional[threading.Event] = None) -> None:
        """
        Show the UI of this plugin as a native window.

        This method may only be called on the main thread, and will block
        the main thread until any of the following things happens:

         - the window is closed by clicking the close button
         - the window is closed by pressing the appropriate (OS-specific) keyboard shortcut
         - a KeyboardInterrupt (Ctrl-C) is sent to the program
         - the :py:meth:`threading.Event.set` method is called (by another thread)
           on a provided :py:class:`threading.Event` object

        An example of how to programmatically close an editor window::

           import pedalboard
           from threading import Event, Thread

           plugin = pedalboard.load_plugin("../path-to-my-plugin-file")
           close_window_event = Event()

           def other_thread():
               # do something to determine when to close the window
               if should_close_window:
                   close_window_event.set()

           thread = Thread(target=other_thread)
           thread.start()

           # This will block until the other thread calls .set():
           plugin.show_editor(close_window_event)
        """

    @property
    def _parameters(self) -> typing.List[_AudioProcessorParameter]:
        """ """

    @property
    def _reload_type(self) -> ExternalPluginReloadType:
        """
        The behavior that this plugin exhibits when .reset() is called. This is an internal attribute which gets set on plugin instantiation and should only be accessed for debugging and testing.


        """

    @_reload_type.setter
    def _reload_type(self, arg0: ExternalPluginReloadType) -> None:
        """
        The behavior that this plugin exhibits when .reset() is called. This is an internal attribute which gets set on plugin instantiation and should only be accessed for debugging and testing.
        """

    @property
    def category(self) -> str:
        """
        A category that this plugin falls into, such as "Dynamics", "Reverbs", etc.

        *Introduced in v0.9.4.*


        """

    @property
    def descriptive_name(self) -> str:
        """
        A more descriptive name for this plugin. This may be the same as the 'name' field, but some plugins may provide an alternative name.

        *Introduced in v0.9.4.*


        """

    @property
    def has_shared_container(self) -> bool:
        """
        True iff this plugin is part of a multi-plugin container.

        *Introduced in v0.9.4.*


        """

    @property
    def identifier(self) -> str:
        """
        A string that can be saved and used to uniquely identify this plugin (and version) again.

        *Introduced in v0.9.4.*


        """

    @property
    def is_instrument(self) -> bool:
        """
        True iff this plugin identifies itself as an instrument (generator, synthesizer, etc) plugin.

        *Introduced in v0.9.4.*


        """

    @property
    def manufacturer_name(self) -> str:
        """
        The name of the manufacturer of this plugin, as reported by the plugin itself.

        *Introduced in v0.9.4.*


        """

    @property
    def name(self) -> str:
        """
        The name of this plugin.


        """

    @property
    def version(self) -> str:
        """
        The version string for this plugin, as reported by the plugin itself.

        *Introduced in v0.9.4.*


        """
    @property
    def state(self) -> bytes:
        """
        A binary blob containing the complete plugin state.

        :type: bytes
        """
    pass

class PluginContainer(Plugin):
    """
    A generic audio processing plugin that contains zero or more other plugins. Not intended for direct use.
    """

    def __contains__(self, plugin: Plugin) -> bool: ...
    def __delitem__(self, index: int) -> None:
        """
        Delete a plugin by its index. Index may be negative. If the index is out of range, an IndexError will be thrown.
        """

    def __getitem__(self, index: int) -> Plugin:
        """
        Get a plugin by its index. Index may be negative. If the index is out of range, an IndexError will be thrown.
        """

    def __init__(self, plugins: typing.List[Plugin]) -> None: ...
    def __iter__(self) -> typing.Iterator: ...
    def __len__(self) -> int:
        """
        Get the number of plugins in this container.
        """

    def __setitem__(self, index: int, plugin: Plugin) -> None:
        """
        Replace a plugin at the specified index. Index may be negative. If the index is out of range, an IndexError will be thrown.
        """

    def append(self, plugin: Plugin) -> None:
        """
        Append a plugin to the end of this container.
        """

    def insert(self, index: int, plugin: Plugin) -> None:
        """
        Insert a plugin at the specified index.
        """

    def remove(self, plugin: Plugin) -> None:
        """
        Remove a plugin by its value.
        """
    pass

class Resample(Plugin):
    """
    A plugin that downsamples the input audio to the given sample rate, then upsamples it back to the original sample rate. Various quality settings will produce audible distortion and aliasing effects.
    """

    class Quality(Enum):
        """
        Indicates a specific resampling algorithm to use.
        """

        ZeroOrderHold = 0  # fmt: skip
        """
        The lowest quality and fastest resampling method, with lots of audible artifacts.
        """
        Linear = 1  # fmt: skip
        """
        A resampling method slightly less noisy than the simplest method, but not by much.
        """
        CatmullRom = 2  # fmt: skip
        """
        A moderately good-sounding resampling method which is fast to run.
        """
        Lagrange = 3  # fmt: skip
        """
        A moderately good-sounding resampling method which is slow to run.
        """
        WindowedSinc = 4  # fmt: skip
        """
        The highest quality and slowest resampling method, with no audible artifacts.
        """

    def __init__(
        self, target_sample_rate: float = 8000.0, quality: Quality = Quality.WindowedSinc
    ) -> None: ...
    def __repr__(self) -> str: ...
    @property
    def quality(self) -> Resample.Quality:
        """
        The resampling algorithm used to resample the audio.


        """

    @quality.setter
    def quality(self, arg1: Resample.Quality) -> None:
        """
        The resampling algorithm used to resample the audio.
        """

    @property
    def target_sample_rate(self) -> float:
        """
        The sample rate to resample the input audio to. This value may be a floating-point number, in which case a floating-point sampling rate will be used. Note that the output of this plugin will still be at the original sample rate; this is merely the sample rate used for quality reduction.


        """

    @target_sample_rate.setter
    def target_sample_rate(self, arg1: float) -> None:
        """
        The sample rate to resample the input audio to. This value may be a floating-point number, in which case a floating-point sampling rate will be used. Note that the output of this plugin will still be at the original sample rate; this is merely the sample rate used for quality reduction.
        """
    CatmullRom: pedalboard_native.Resample.Quality  # value = <Quality.CatmullRom: 2>
    Lagrange: pedalboard_native.Resample.Quality  # value = <Quality.Lagrange: 3>
    Linear: pedalboard_native.Resample.Quality  # value = <Quality.Linear: 1>
    WindowedSinc: pedalboard_native.Resample.Quality  # value = <Quality.WindowedSinc: 4>
    ZeroOrderHold: pedalboard_native.Resample.Quality  # value = <Quality.ZeroOrderHold: 0>
    pass

class Reverb(Plugin):
    """
    A simple reverb effect. Uses a simple stereo reverb algorithm, based on the technique and tunings used in `FreeVerb <https://ccrma.stanford.edu/~jos/pasp/Freeverb.html>_`.
    """

    def __init__(
        self,
        room_size: float = 0.5,
        damping: float = 0.5,
        wet_level: float = 0.33,
        dry_level: float = 0.4,
        width: float = 1.0,
        freeze_mode: float = 0.0,
    ) -> None: ...
    def __repr__(self) -> str: ...
    @property
    def damping(self) -> float:
        """ """

    @damping.setter
    def damping(self, arg1: float) -> None:
        pass

    @property
    def dry_level(self) -> float:
        """ """

    @dry_level.setter
    def dry_level(self, arg1: float) -> None:
        pass

    @property
    def freeze_mode(self) -> float:
        """ """

    @freeze_mode.setter
    def freeze_mode(self, arg1: float) -> None:
        pass

    @property
    def room_size(self) -> float:
        """ """

    @room_size.setter
    def room_size(self, arg1: float) -> None:
        pass

    @property
    def wet_level(self) -> float:
        """ """

    @wet_level.setter
    def wet_level(self, arg1: float) -> None:
        pass

    @property
    def width(self) -> float:
        """ """

    @width.setter
    def width(self, arg1: float) -> None:
        pass
    pass

class VST3Plugin(ExternalPlugin):
    """
    A wrapper around third-party, audio effect or instrument plugins in
    `Steinberg GmbH's VST3® <https://en.wikipedia.org/wiki/Virtual_Studio_Technology>`_
    format.

    VST3® plugins are supported on macOS, Windows, and Linux. However, VST3® plugin
    files are not cross-compatible with different operating systems; a platform-specific
    build of each plugin is required to load that plugin on a given platform. (For
    example: a Windows VST3 plugin bundle will not load on Linux or macOS.)

    .. warning::
        Some VST3® plugins may throw errors, hang, generate incorrect output, or
        outright crash if called from background threads. If you find that a VST3®
        plugin is not working as expected, try calling it from the main thread
        instead and `open a GitHub Issue to track the incompatibility
        <https://github.com/spotify/pedalboard/issues/new>`_.


    *Support for instrument plugins introduced in v0.7.4.*

    *Support for running VST3® plugins on background threads introduced in v0.8.8.*
    """

    @typing.overload
    def __call__(
        self,
        input_array: numpy.ndarray,
        sample_rate: float,
        buffer_size: int = 8192,
        reset: bool = True,
    ) -> numpy.ndarray[typing.Any, numpy.dtype[numpy.float32]]:
        """
        Run an audio or MIDI buffer through this plugin, returning audio. Alias for :py:meth:`process`.

        Run an audio or MIDI buffer through this plugin, returning audio. Alias for :py:meth:`process`.
        """

    @typing.overload
    def __call__(
        self,
        midi_messages: object,
        duration: float,
        sample_rate: float,
        num_channels: int = 2,
        buffer_size: int = 8192,
        reset: bool = True,
    ) -> numpy.ndarray[typing.Any, numpy.dtype[numpy.float32]]: ...
    def __init__(
        self,
        path_to_plugin_file: str,
        parameter_values: object = None,
        plugin_name: typing.Optional[str] = None,
        initialization_timeout: float = 10.0,
    ) -> None: ...
    def __repr__(self) -> str: ...
    def _get_parameter(self, arg0: str) -> _AudioProcessorParameter: ...
    @staticmethod
    def get_plugin_names_for_file(arg0: str) -> typing.List[str]:
        """
        Return a list of plugin names contained within a given VST3 plugin (i.e.: a ".vst3"). If the provided file cannot be scanned, an ImportError will be raised.
        """

    def load_preset(self, preset_file_path: str) -> None:
        """
        Load a VST3 preset file in .vstpreset format.
        """

    @typing.overload
    def process(
        self,
        input_array: numpy.ndarray,
        sample_rate: float,
        buffer_size: int = 8192,
        reset: bool = True,
    ) -> numpy.ndarray[typing.Any, numpy.dtype[numpy.float32]]:
        """
        Pass a buffer of audio (as a 32- or 64-bit NumPy array) *or* a list of
        MIDI messages to this plugin, returning audio.

        (If calling this multiple times with multiple effect plugins, consider
        creating a :class:`pedalboard.Pedalboard` object instead.)

        When provided audio as input, the returned array may contain up to (but not
        more than) the same number of samples as were provided. If fewer samples
        were returned than expected, the plugin has likely buffered audio inside
        itself. To receive the remaining audio, pass another audio buffer into
        ``process`` with ``reset`` set to ``True``.

        If the provided buffer uses a 64-bit datatype, it will be converted to 32-bit
        for processing.

        If provided MIDI messages as input, the provided ``midi_messages`` must be
        a Python ``List`` containing one of the following types:

         - Objects with a ``bytes()`` method and ``time`` property (such as :doc:`mido:messages`
           from :doc:`mido:index`, not included with Pedalboard)
         - Tuples that look like: ``(midi_bytes: bytes, timestamp_in_seconds: float)``
         - Tuples that look like: ``(midi_bytes: List[int], timestamp_in_seconds: float)``

        The returned array will contain ``duration`` seconds worth of audio at the
        provided ``sample_rate``.

        Each MIDI message will be sent to the plugin at its
        timestamp, where a timestamp of ``0`` indicates the start of the buffer, and
        a timestamp equal to ``duration`` indicates the end of the buffer. (Any MIDI
        messages whose timestamps are greater than ``duration`` will be ignored.)

        The provided ``buffer_size`` argument will be used to control the size of
        each chunk of audio returned by the plugin at once. Higher buffer sizes may
        speed up processing, but may cause increased memory usage.

        The ``reset`` flag determines if this plugin should be reset before
        processing begins, clearing any state from previous calls to ``process``.
        If calling ``process`` multiple times while processing the same audio or
        MIDI stream, set ``reset`` to ``False``.

        .. note::
            The :py:meth:`process` method can also be used via :py:meth:`__call__`;
            i.e.: just calling this object like a function (``my_plugin(...)``) will
            automatically invoke :py:meth:`process` with the same arguments.


        Examples
        --------

        Running audio through an external effect plugin::

           from pedalboard import load_plugin
           from pedalboard.io import AudioFile

           plugin = load_plugin("../path-to-my-plugin-file")
           assert plugin.is_effect
           with AudioFile("input-audio.wav") as f:
               output_audio = plugin(f.read(), f.samplerate)


        Rendering MIDI via an external instrument plugin::

           from pedalboard import load_plugin
           from pedalboard.io import AudioFile
           from mido import Message # not part of Pedalboard, but convenient!

           plugin = load_plugin("../path-to-my-plugin-file")
           assert plugin.is_instrument

           sample_rate = 44100
           num_channels = 2
           with AudioFile("output-audio.wav", "w", sample_rate, num_channels) as f:
               f.write(plugin(
                   [Message("note_on", note=60), Message("note_off", note=60, time=4)],
                   sample_rate=sample_rate,
                   duration=5,
                   num_channels=num_channels
               ))


        *Support for instrument plugins introduced in v0.7.4.*



        Pass a buffer of audio (as a 32- or 64-bit NumPy array) *or* a list of
        MIDI messages to this plugin, returning audio.

        (If calling this multiple times with multiple effect plugins, consider
        creating a :class:`pedalboard.Pedalboard` object instead.)

        When provided audio as input, the returned array may contain up to (but not
        more than) the same number of samples as were provided. If fewer samples
        were returned than expected, the plugin has likely buffered audio inside
        itself. To receive the remaining audio, pass another audio buffer into
        ``process`` with ``reset`` set to ``True``.

        If the provided buffer uses a 64-bit datatype, it will be converted to 32-bit
        for processing.

        If provided MIDI messages as input, the provided ``midi_messages`` must be
        a Python ``List`` containing one of the following types:

         - Objects with a ``bytes()`` method and ``time`` property (such as :doc:`mido:messages`
           from :doc:`mido:index`, not included with Pedalboard)
         - Tuples that look like: ``(midi_bytes: bytes, timestamp_in_seconds: float)``
         - Tuples that look like: ``(midi_bytes: List[int], timestamp_in_seconds: float)``

        The returned array will contain ``duration`` seconds worth of audio at the
        provided ``sample_rate``.

        Each MIDI message will be sent to the plugin at its
        timestamp, where a timestamp of ``0`` indicates the start of the buffer, and
        a timestamp equal to ``duration`` indicates the end of the buffer. (Any MIDI
        messages whose timestamps are greater than ``duration`` will be ignored.)

        The provided ``buffer_size`` argument will be used to control the size of
        each chunk of audio returned by the plugin at once. Higher buffer sizes may
        speed up processing, but may cause increased memory usage.

        The ``reset`` flag determines if this plugin should be reset before
        processing begins, clearing any state from previous calls to ``process``.
        If calling ``process`` multiple times while processing the same audio or
        MIDI stream, set ``reset`` to ``False``.

        .. note::
            The :py:meth:`process` method can also be used via :py:meth:`__call__`;
            i.e.: just calling this object like a function (``my_plugin(...)``) will
            automatically invoke :py:meth:`process` with the same arguments.


        Examples
        --------

        Running audio through an external effect plugin::

           from pedalboard import load_plugin
           from pedalboard.io import AudioFile

           plugin = load_plugin("../path-to-my-plugin-file")
           assert plugin.is_effect
           with AudioFile("input-audio.wav") as f:
               output_audio = plugin(f.read(), f.samplerate)


        Rendering MIDI via an external instrument plugin::

           from pedalboard import load_plugin
           from pedalboard.io import AudioFile
           from mido import Message # not part of Pedalboard, but convenient!

           plugin = load_plugin("../path-to-my-plugin-file")
           assert plugin.is_instrument

           sample_rate = 44100
           num_channels = 2
           with AudioFile("output-audio.wav", "w", sample_rate, num_channels) as f:
               f.write(plugin(
                   [Message("note_on", note=60), Message("note_off", note=60, time=4)],
                   sample_rate=sample_rate,
                   duration=5,
                   num_channels=num_channels
               ))


        *Support for instrument plugins introduced in v0.7.4.*

        """

    @typing.overload
    def process(
        self,
        midi_messages: object,
        duration: float,
        sample_rate: float,
        num_channels: int = 2,
        buffer_size: int = 8192,
        reset: bool = True,
    ) -> numpy.ndarray[typing.Any, numpy.dtype[numpy.float32]]: ...
    def set_state(self, state: bytes) -> None:
        """
        Set the complete state of the plugin.
        """
    def show_editor(self, close_event: typing.Optional[threading.Event] = None) -> None:
        """
        Show the UI of this plugin as a native window.

        This method may only be called on the main thread, and will block
        the main thread until any of the following things happens:

         - the window is closed by clicking the close button
         - the window is closed by pressing the appropriate (OS-specific) keyboard shortcut
         - a KeyboardInterrupt (Ctrl-C) is sent to the program
         - the :py:meth:`threading.Event.set` method is called (by another thread)
           on a provided :py:class:`threading.Event` object

        An example of how to programmatically close an editor window::

           import pedalboard
           from threading import Event, Thread

           plugin = pedalboard.load_plugin("../path-to-my-plugin-file")
           close_window_event = Event()

           def other_thread():
               # do something to determine when to close the window
               if should_close_window:
                   close_window_event.set()

           thread = Thread(target=other_thread)
           thread.start()

           # This will block until the other thread calls .set():
           plugin.show_editor(close_window_event)
        """

    @property
    def _parameters(self) -> typing.List[_AudioProcessorParameter]:
        """ """

    @property
    def _reload_type(self) -> ExternalPluginReloadType:
        """
        The behavior that this plugin exhibits when .reset() is called. This is an internal attribute which gets set on plugin instantiation and should only be accessed for debugging and testing.


        """

    @_reload_type.setter
    def _reload_type(self, arg0: ExternalPluginReloadType) -> None:
        """
        The behavior that this plugin exhibits when .reset() is called. This is an internal attribute which gets set on plugin instantiation and should only be accessed for debugging and testing.
        """

    @property
    def category(self) -> str:
        """
        A category that this plugin falls into, such as "Dynamics", "Reverbs", etc.

        *Introduced in v0.9.4.*


        """

    @property
    def descriptive_name(self) -> str:
        """
        A more descriptive name for this plugin. This may be the same as the 'name' field, but some plugins may provide an alternative name.

        *Introduced in v0.9.4.*


        """

    @property
    def has_shared_container(self) -> bool:
        """
        True iff this plugin is part of a multi-plugin container.

        *Introduced in v0.9.4.*


        """

    @property
    def identifier(self) -> str:
        """
        A string that can be saved and used to uniquely identify this plugin (and version) again.

        *Introduced in v0.9.4.*


        """

    @property
    def is_instrument(self) -> bool:
        """
        True iff this plugin identifies itself as an instrument (generator, synthesizer, etc) plugin.

        *Introduced in v0.9.4.*


        """

    @property
    def manufacturer_name(self) -> str:
        """
        The name of the manufacturer of this plugin, as reported by the plugin itself.

        *Introduced in v0.9.4.*


        """

    @property
    def name(self) -> str:
        """
        The name of this plugin.


        """
<<<<<<< HEAD
    @property
    def state(self) -> bytes:
        """
        A binary blob containing the complete plugin state.

        :type: bytes
=======

    @property
    def version(self) -> str:
        """
        The version string for this plugin, as reported by the plugin itself.

        *Introduced in v0.9.4.*


>>>>>>> 9ab77d33
        """
    pass

class _AudioProcessorParameter:
    """
    An abstract base class for parameter objects that can be added to an AudioProcessor.
    """

    def __repr__(self) -> str: ...
    def get_name(self, maximum_string_length: int) -> str:
        """
        Returns the name to display for this parameter, which is made to fit within the given string length
        """

    def get_raw_value_for_text(self, string_value: str) -> float:
        """
        Returns the raw value of the supplied text. Plugins may handle errors however they see fit, but will likely not raise exceptions.
        """

    def get_text_for_raw_value(self, raw_value: float, maximum_string_length: int = 512) -> str:
        """
        Returns a textual version of the supplied normalised parameter value.
        """

    @property
    def default_raw_value(self) -> float:
        """
        The default internal value of this parameter. Convention is that this parameter should be between 0 and 1.0. This may or may not correspond with the value shown to the user.


        """

    @property
    def index(self) -> int:
        """
        The index of this parameter in its plugin's parameter list.


        """

    @property
    def is_automatable(self) -> bool:
        """
        Returns true if this parameter can be automated (i.e.: scheduled to change over time, in real-time, in a DAW).


        """

    @property
    def is_boolean(self) -> bool:
        """
        Returns whether the parameter represents a boolean switch, typically with "On" and "Off" states.


        """

    @property
    def is_discrete(self) -> bool:
        """
        Returns whether the parameter uses discrete values, based on the result of getNumSteps, or allows the host to select values continuously.


        """

    @property
    def is_meta_parameter(self) -> bool:
        """
        A meta-parameter is a parameter that changes other parameters.


        """

    @property
    def is_orientation_inverted(self) -> bool:
        """
        If true, this parameter operates in the reverse direction. (Not all plugin formats will actually use this information).


        """

    @property
    def label(self) -> str:
        """
        Some parameters may be able to return a label string for their units. For example "Hz" or "%".


        """

    @property
    def name(self) -> str:
        """
        Returns the name to display for this parameter at its longest.


        """

    @property
    def num_steps(self) -> int:
        """
        Returns the number of steps that this parameter's range should be quantised into. See also: is_discrete, is_boolean.


        """

    @property
    def raw_value(self) -> float:
        """
        The internal value of this parameter. Convention is that this parameter should be between 0 and 1.0. This may or may not correspond with the value shown to the user.


        """

    @raw_value.setter
    def raw_value(self, arg1: float) -> None:
        """
        The internal value of this parameter. Convention is that this parameter should be between 0 and 1.0. This may or may not correspond with the value shown to the user.
        """

    @property
    def string_value(self) -> str:
        """
        Returns the current value of the parameter as a string.


        """
    pass

def process(
    input_array: numpy.ndarray,
    sample_rate: float,
    plugins: typing.List[Plugin],
    buffer_size: int = 8192,
    reset: bool = True,
) -> numpy.ndarray[typing.Any, numpy.dtype[numpy.float32]]:
    """
    Run a 32-bit or 64-bit floating point audio buffer through a
    list of Pedalboard plugins. If the provided buffer uses a 64-bit datatype,
    it will be converted to 32-bit for processing.

    The provided ``buffer_size`` argument will be used to control the size of
    each chunk of audio provided into the plugins. Higher buffer sizes may speed up
    processing at the expense of memory usage.

    The ``reset`` flag determines if all of the plugins should be reset before
    processing begins, clearing any state from previous calls to ``process``.
    If calling ``process`` multiple times while processing the same audio file
    or buffer, set ``reset`` to ``False``.

    :meta private:
    """

class GSMFullRateCompressor(Plugin):
    """
    An audio degradation/compression plugin that applies the GSM "Full Rate" compression algorithm to emulate the sound of a 2G cellular phone connection. This plugin internally resamples the input audio to a fixed sample rate of 8kHz (required by the GSM Full Rate codec), although the quality of the resampling algorithm can be specified.
    """

    def __init__(self, quality: Resample.Quality = Resample.Quality.WindowedSinc) -> None: ...
    def __repr__(self) -> str: ...
    @property
    def quality(self) -> Resample.Quality:
        """ """

    @quality.setter
    def quality(self, arg1: Resample.Quality) -> None:
        pass
    pass<|MERGE_RESOLUTION|>--- conflicted
+++ resolved
@@ -1266,10 +1266,6 @@
         buffer_size: int = 8192,
         reset: bool = True,
     ) -> numpy.ndarray[typing.Any, numpy.dtype[numpy.float32]]: ...
-    def set_state(self, state: bytes) -> None:
-        """
-        Set the complete state of the plugin.
-        """
     def show_editor(self, close_event: typing.Optional[threading.Event] = None) -> None:
         """
         Show the UI of this plugin as a native window.
@@ -1390,6 +1386,20 @@
         """
 
     @property
+    def state(self) -> bytes:
+        """
+        A :py:class:`bytes` object containing the complete plugin state.
+
+
+        """
+
+    @state.setter
+    def state(self, arg1: bytes) -> None:
+        """
+        A :py:class:`bytes` object containing the complete plugin state.
+        """
+
+    @property
     def version(self) -> str:
         """
         The version string for this plugin, as reported by the plugin itself.
@@ -1397,13 +1407,6 @@
         *Introduced in v0.9.4.*
 
 
-        """
-    @property
-    def state(self) -> bytes:
-        """
-        A binary blob containing the complete plugin state.
-
-        :type: bytes
         """
     pass
 
@@ -1423,8 +1426,8 @@
         Get a plugin by its index. Index may be negative. If the index is out of range, an IndexError will be thrown.
         """
 
-    def __init__(self, plugins: typing.List[Plugin]) -> None: ...
-    def __iter__(self) -> typing.Iterator: ...
+    def __init__(self, plugins: list[Plugin]) -> None: ...
+    def __iter__(self) -> typing.Iterator[Plugin]: ...
     def __len__(self) -> int:
         """
         Get the number of plugins in this container.
@@ -1839,10 +1842,6 @@
         buffer_size: int = 8192,
         reset: bool = True,
     ) -> numpy.ndarray[typing.Any, numpy.dtype[numpy.float32]]: ...
-    def set_state(self, state: bytes) -> None:
-        """
-        Set the complete state of the plugin.
-        """
     def show_editor(self, close_event: typing.Optional[threading.Event] = None) -> None:
         """
         Show the UI of this plugin as a native window.
@@ -1961,14 +1960,20 @@
 
 
         """
-<<<<<<< HEAD
+
     @property
     def state(self) -> bytes:
         """
-        A binary blob containing the complete plugin state.
-
-        :type: bytes
-=======
+        A :py:class:`bytes` object containing the complete plugin state.
+
+
+        """
+
+    @state.setter
+    def state(self, arg1: bytes) -> None:
+        """
+        A :py:class:`bytes` object containing the complete plugin state.
+        """
 
     @property
     def version(self) -> str:
@@ -1978,7 +1983,6 @@
         *Introduced in v0.9.4.*
 
 
->>>>>>> 9ab77d33
         """
     pass
 
